--- conflicted
+++ resolved
@@ -1,24 +1,4 @@
 {
-<<<<<<< HEAD
-  // Use IntelliSense to learn about possible attributes.
-  // Hover to view descriptions of existing attributes.
-  // For more information, visit: https://go.microsoft.com/fwlink/?linkid=830387
-  "version": "0.2.0",
-  "configurations": [
-    {
-      "name": "Debug",
-      "type": "node",
-      "request": "launch",
-      "cwd": "${workspaceRoot}",
-      "runtimeExecutable": "npm",
-      "runtimeArgs": [
-        "run",
-        "debug"
-      ],
-      "port": 9229
-    }
-  ]
-=======
     // Use IntelliSense to learn about possible attributes.
     // Hover to view descriptions of existing attributes.
     // For more information, visit: https://go.microsoft.com/fwlink/?linkid=830387
@@ -44,5 +24,4 @@
             ]
         }
     ]
->>>>>>> 9d7eb042
 }