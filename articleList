--- conflicted
+++ resolved
@@ -8,52 +8,4 @@
 Vela Incident
 Tybee Bomb
 United States Numbered Highways
-<<<<<<< HEAD
-Wow! Signal
-Tube Bar Prank Calls
-Kola Superdeep Borehole
-Back to the Future Timeline
-Year Without a Summer
-K Foundation Burn a Million Quid
-Sokal Affair
-Blue Peacock
-Veerappan
-Person From Porlock
-Eternal Flame
-U.S. Color-Coded War Plans
-The Wedge (Border)
-Mohave Phone Booth
-Stanislav Petrov
-Valery Sablin
-The Man on the Clapham Omnibus
-Special Atomic Demolition Munition
-Piracy in the Strait of Malacca
-Prometheus (tree)
-Zone of Alienation
-Fan Death
-Outlawries Bill
-Raymond Robinson (Green Man)
-Scoville Scale
-Kardashev Scale
-Larry Walters
-Joshua A. Norton
-Fabergé egg
-Issei Sagawa
-Joseph Jagger
-Traumatic Insemination
-James Joseph Dresnok
-Ivy League Nude Posture Photos
-Jim Corbett (Hunter)
-Just-World Phenomenon
-Nicholas Bourbaki
-Humanzee
-Old Man of the Lake
-Alexamenos Graffito
-Fairy Chess Piece
-Michael Fagan Incident
-ETAOIN SHRDLU
-Palomares Hydrogen Bomb Incident
-As Slow as Possible
-=======
-Wow! Signal
->>>>>>> 57973e1e
+Wow! Signal