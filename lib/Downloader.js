"use strict";
var __awaiter = (this && this.__awaiter) || function (thisArg, _arguments, P, generator) {
    return new (P || (P = Promise))(function (resolve, reject) {
        function fulfilled(value) { try { step(generator.next(value)); } catch (e) { reject(e); } }
        function rejected(value) { try { step(generator["throw"](value)); } catch (e) { reject(e); } }
        function step(result) { result.done ? resolve(result.value) : new P(function (resolve) { resolve(result.value); }).then(fulfilled, rejected); }
        step((generator = generator.apply(thisArg, _arguments || [])).next());
    });
};
var __generator = (this && this.__generator) || function (thisArg, body) {
    var _ = { label: 0, sent: function() { if (t[0] & 1) throw t[1]; return t[1]; }, trys: [], ops: [] }, f, y, t, g;
    return g = { next: verb(0), "throw": verb(1), "return": verb(2) }, typeof Symbol === "function" && (g[Symbol.iterator] = function() { return this; }), g;
    function verb(n) { return function (v) { return step([n, v]); }; }
    function step(op) {
        if (f) throw new TypeError("Generator is already executing.");
        while (_) try {
            if (f = 1, y && (t = op[0] & 2 ? y["return"] : op[0] ? y["throw"] || ((t = y["return"]) && t.call(y), 0) : y.next) && !(t = t.call(y, op[1])).done) return t;
            if (y = 0, t) op = [op[0] & 2, t.value];
            switch (op[0]) {
                case 0: case 1: t = op; break;
                case 4: _.label++; return { value: op[1], done: false };
                case 5: _.label++; y = op[1]; op = [0]; continue;
                case 7: op = _.ops.pop(); _.trys.pop(); continue;
                default:
                    if (!(t = _.trys, t = t.length > 0 && t[t.length - 1]) && (op[0] === 6 || op[0] === 2)) { _ = 0; continue; }
                    if (op[0] === 3 && (!t || (op[1] > t[0] && op[1] < t[3]))) { _.label = op[1]; break; }
                    if (op[0] === 6 && _.label < t[1]) { _.label = t[1]; t = op; break; }
                    if (t && _.label < t[2]) { _.label = t[2]; _.ops.push(op); break; }
                    if (t[2]) _.ops.pop();
                    _.trys.pop(); continue;
            }
            op = body.call(thisArg, _);
        } catch (e) { op = [6, e]; y = 0; } finally { f = t = 0; }
        if (op[0] & 5) throw op[1]; return { value: op[0] ? op[1] : void 0, done: true };
    }
};
var __importStar = (this && this.__importStar) || function (mod) {
    if (mod && mod.__esModule) return mod;
    var result = {};
    if (mod != null) for (var k in mod) if (Object.hasOwnProperty.call(mod, k)) result[k] = mod[k];
    result["default"] = mod;
    return result;
};
var __importDefault = (this && this.__importDefault) || function (mod) {
    return (mod && mod.__esModule) ? mod : { "default": mod };
};
Object.defineProperty(exports, "__esModule", { value: true });
var async = __importStar(require("async"));
var axios_1 = __importDefault(require("axios"));
var fs_1 = __importDefault(require("fs"));
var url_1 = __importDefault(require("url"));
function getPort(urlObj) {
    return urlObj.port || (urlObj.protocol && urlObj.protocol.substring(0, 5) === 'https' ? 443 : 80);
}
var Downloader = /** @class */ (function () {
    function Downloader(logger, mw, uaString, reqTimeout) {
        this.loginCookie = '';
        this.logger = logger;
        this.uaString = uaString;
        this.loginCookie = '';
        this.requestTimeout = reqTimeout;
        this.webUrlPort = getPort(url_1.default.parse("" + mw.base + mw.wikiPath + "/"));
        // Optional URLs will not have an error message if they are
        // are not found.
        this.optionalUrls = new Set();
    }
    // Registers a URL as optional.  We don't necessarily expect this URL to be
    // present, so no error will be printed if fetching returns a value other
    // than 200.
    // Note that this also means that only a single attempt to download them
    // will be made if a status code other than 200 is returned.
    Downloader.prototype.registerOptionalUrl = function (url) {
        this.optionalUrls.add(url);
    };
    Downloader.prototype.getRequestOptionsFromUrl = function (url, compression) {
        var headers = {
            'accept': 'text/html; charset=utf-8; profile="https://www.mediawiki.org/wiki/Specs/HTML/1.8.0"',
            'cache-control': 'public, max-stale=2678400',
            'accept-encoding': (compression ? 'gzip, deflate' : ''),
            'user-agent': this.uaString,
            'cookie': this.loginCookie,
        };
        return {
            url: url,
            headers: headers,
            responseType: 'arraybuffer',
            method: url.indexOf('action=login') > -1 ? 'POST' : 'GET',
        };
    };
    Downloader.prototype.downloadContent = function (url) {
        var _this = this;
<<<<<<< HEAD
        return new Promise(function (resolve, reject) {
            var responseHeaders = {};
            _this.logger.log("Downloading [" + decodeURI(url) + "]");
            async.retry(3, function (finished) { return __awaiter(_this, void 0, void 0, function () {
                var resp, err_1;
                return __generator(this, function (_a) {
                    switch (_a.label) {
                        case 0:
                            _a.trys.push([0, 2, , 3]);
                            return [4 /*yield*/, axios_1.default(this.getRequestOptionsFromUrl(url, true))];
                        case 1:
                            resp = _a.sent();
                            responseHeaders = resp.headers;
                            finished(null, resp.data);
                            return [3 /*break*/, 3];
                        case 2:
                            err_1 = _a.sent();
                            finished(url, err_1.stack);
                            return [3 /*break*/, 3];
                        case 3: return [2 /*return*/];
=======
        url = url.trim();
        var retryCount = 0;
        var responseHeaders = {};
        var self = this;
        this.logger.info("Downloading " + decodeURI(url) + "...");
        async.retry(3, function (finished) {
            var request;
            var calledFinished = false;
            function callFinished(timeout, message, data) {
                if (!calledFinished) {
                    calledFinished = true;
                    if (message) {
                        self.logger.warn(message);
                        request.abort();
                    }
                    request = undefined;
                    setTimeout(finished, timeout, message, data);
                }
            }
            retryCount += 1;
            /* Analyse url */
            var options = self.getRequestOptionsFromUrl(url, true);
            /* Protocol detection */
            var protocol;
            if (options.protocol === 'http:') {
                protocol = follow_redirects_1.http;
            }
            else if (options.protocol === 'https:') {
                protocol = follow_redirects_1.https;
            }
            else {
                self.logger.warn("Unable to determine the protocol of the following url (" + options.protocol + "), switched back to " + (_this.webUrlPort === 443 ? 'https' : 'http') + ": " + url);
                if (_this.webUrlPort === 443) {
                    protocol = follow_redirects_1.https;
                    if (options.protocol === null) {
                        url = 'https:' + url;
                    }
                    else {
                        url = url.replace(options.protocol, 'https:');
>>>>>>> 57973e1e
                    }
                });
            }); }, function (error, data) {
                if (error) {
                    console.error("Absolutely unable to retrieve async. URL: " + error);
                    reject(error);
                    /* Unfortunately, we can not do that because there are
                     * articles which simply will not be parsed correctly by
                     * Parsoid. For example this one
                     * http://parsoid-lb.eqiad.wikimedia.org/dewikivoyage/Via_Jutlandica/Gpx
                     * and this stops the whole dumping process */
                    // process.exit( 1 );
                }
                else {
                    resolve({ content: data, responseHeaders: responseHeaders });
                }
<<<<<<< HEAD
            });
=======
                self.logger.info("New url is: " + url);
            }
            /* Downloading */
            options = self.getRequestOptionsFromUrl(url, true);
            try {
                request = (protocol).get(options, function (response) {
                    if (response.statusCode === 200) {
                        var chunks_1 = [];
                        response.on('data', function (chunk) {
                            chunks_1.push(chunk);
                        });
                        response.on('end', function () {
                            responseHeaders = response.headers;
                            var encoding = responseHeaders['content-encoding'];
                            if (encoding === 'gzip') {
                                zlib_1.default.gunzip(Buffer.concat(chunks_1), function (error, decoded) {
                                    callFinished(0, error, decoded && decoded.toString());
                                });
                            }
                            else if (encoding === 'deflate') {
                                zlib_1.default.inflate(Buffer.concat(chunks_1), function (error, decoded) {
                                    callFinished(0, error, decoded && decoded.toString());
                                });
                            }
                            else {
                                callFinished(0, null, Buffer.concat(chunks_1));
                            }
                        });
                        response.on('error', function (error) {
                            response.socket.emit('agentRemove');
                            response.socket.destroy();
                            callFinished(0, "Unable to download content [" + retryCount + "] " + decodeURI(url) + " (response code: " + response.statusCode + ", error: " + error + ").");
                        });
                    }
                    else {
                        response.socket.emit('agentRemove');
                        response.socket.destroy();
                        var message = "Unable to download content [" + retryCount + "] " + decodeURI(url) + " (response code: " + response.statusCode + ").";
                        // No error message for optional URLs; we don't necessarily
                        // expect them, and it confuses users who have other errors.
                        // Note that this also prevents a retry.
                        if (self.optionalUrls.has(url)) {
                            message = '';
                        }
                        callFinished(0, message);
                    }
                });
                request.on('error', function (error) {
                    callFinished(10000 * retryCount, "Unable to download content [" + retryCount + "] " + decodeURI(url) + " (request error: " + error + " ).");
                });
                request.on('socket', function (socket) {
                    if (!socket.custom) {
                        socket.custom = true;
                        socket.on('error', function () {
                            self.logger.warn('Socket timeout');
                            socket.emit('agentRemove');
                            socket.destroy();
                            if (request) {
                                request.emit('error', 'Socket timeout');
                            }
                        });
                        socket.on('timeout', function () {
                            self.logger.warn('Socket error');
                            socket.emit('agentRemove');
                            socket.end();
                            if (request) {
                                request.emit('error', 'Socket error');
                            }
                        });
                    }
                });
                request.setTimeout(self.requestTimeout * 1000 * retryCount);
                request.end();
            }
            catch (err) {
                self.logger.warn("Skipping file [" + decodeURI(url) + "]. Failed to download:", err);
                callFinished(0, "Skipping file [" + decodeURI(url) + "]. Failed to download");
            }
        }, function (error, data) {
            if (error) {
                self.logger.warn("Absolutely unable to retrieve async. URL: " + error);
                /* Unfortunately, we can not do that because there are
                 * articles which simply will not be parsed correctly by
                 * Parsoid. For example this one
                 * http://parsoid-lb.eqiad.wikimedia.org/dewikivoyage/Via_Jutlandica/Gpx
                 * and this stops the whole dumping process */
                // process.exit( 1 );
            }
            callback(data || Buffer.alloc(0), responseHeaders);
>>>>>>> 57973e1e
        });
    };
    Downloader.prototype.downloadMediaFile = function (url, path, force, optQueue, callback) {
        var _this = this;
        if (!url || !path) {
            callback();
            return;
        }
        var self = this;
<<<<<<< HEAD
        fs_1.default.stat(path, function (statError) { return __awaiter(_this, void 0, void 0, function () {
            var _a, content, responseHeaders_1, err_2;
            return __generator(this, function (_b) {
                switch (_b.label) {
                    case 0:
                        if (!(statError && !force)) return [3 /*break*/, 1];
                        callback(statError.code !== 'ENOENT' && statError ? "Impossible to stat() " + path + ":\n" + path + " already downloaded, download will be skipped." : undefined);
                        return [3 /*break*/, 5];
                    case 1:
                        self.logger.log("Downloading " + decodeURI(url) + " at " + path + "...");
                        _b.label = 2;
                    case 2:
                        _b.trys.push([2, 4, , 5]);
                        return [4 /*yield*/, self.downloadContent(url)];
                    case 3:
                        _a = _b.sent(), content = _a.content, responseHeaders_1 = _a.responseHeaders;
                        fs_1.default.writeFile(path, content, function (writeError) {
                            optQueue.push({ path: path, size: Number(responseHeaders_1['content-length']) });
                            callback(writeError ? "Unable to write " + path + " (" + url + ")" : undefined, responseHeaders_1);
                        });
                        return [3 /*break*/, 5];
                    case 4:
                        err_2 = _b.sent();
                        callback("Failed to get file: [" + url + "]");
                        return [3 /*break*/, 5];
                    case 5: return [2 /*return*/];
                }
            });
        }); });
=======
        fs_1.default.stat(path, function (statError) {
            if (statError && !force) {
                callback(statError.code !== 'ENOENT' && statError ? "Impossible to stat() " + path + ":\n" + path + " already downloaded, download will be skipped." : undefined);
            }
            else {
                self.logger.info("Downloading " + decodeURI(url) + " at " + path + "...");
                self.downloadContent(url, function (content, responseHeaders) {
                    fs_1.default.writeFile(path, content, function (writeError) {
                        optQueue.push({ path: path, size: content.length });
                        callback(writeError ? "Unable to write " + path + " (" + url + ")" : undefined, responseHeaders);
                    });
                });
            }
        });
>>>>>>> 57973e1e
    };
    return Downloader;
}());
exports.default = Downloader;<|MERGE_RESOLUTION|>--- conflicted
+++ resolved
@@ -89,10 +89,9 @@
     };
     Downloader.prototype.downloadContent = function (url) {
         var _this = this;
-<<<<<<< HEAD
         return new Promise(function (resolve, reject) {
             var responseHeaders = {};
-            _this.logger.log("Downloading [" + decodeURI(url) + "]");
+            _this.logger.info("Downloading [" + decodeURI(url) + "]");
             async.retry(3, function (finished) { return __awaiter(_this, void 0, void 0, function () {
                 var resp, err_1;
                 return __generator(this, function (_a) {
@@ -110,47 +109,6 @@
                             finished(url, err_1.stack);
                             return [3 /*break*/, 3];
                         case 3: return [2 /*return*/];
-=======
-        url = url.trim();
-        var retryCount = 0;
-        var responseHeaders = {};
-        var self = this;
-        this.logger.info("Downloading " + decodeURI(url) + "...");
-        async.retry(3, function (finished) {
-            var request;
-            var calledFinished = false;
-            function callFinished(timeout, message, data) {
-                if (!calledFinished) {
-                    calledFinished = true;
-                    if (message) {
-                        self.logger.warn(message);
-                        request.abort();
-                    }
-                    request = undefined;
-                    setTimeout(finished, timeout, message, data);
-                }
-            }
-            retryCount += 1;
-            /* Analyse url */
-            var options = self.getRequestOptionsFromUrl(url, true);
-            /* Protocol detection */
-            var protocol;
-            if (options.protocol === 'http:') {
-                protocol = follow_redirects_1.http;
-            }
-            else if (options.protocol === 'https:') {
-                protocol = follow_redirects_1.https;
-            }
-            else {
-                self.logger.warn("Unable to determine the protocol of the following url (" + options.protocol + "), switched back to " + (_this.webUrlPort === 443 ? 'https' : 'http') + ": " + url);
-                if (_this.webUrlPort === 443) {
-                    protocol = follow_redirects_1.https;
-                    if (options.protocol === null) {
-                        url = 'https:' + url;
-                    }
-                    else {
-                        url = url.replace(options.protocol, 'https:');
->>>>>>> 57973e1e
                     }
                 });
             }); }, function (error, data) {
@@ -167,99 +125,7 @@
                 else {
                     resolve({ content: data, responseHeaders: responseHeaders });
                 }
-<<<<<<< HEAD
             });
-=======
-                self.logger.info("New url is: " + url);
-            }
-            /* Downloading */
-            options = self.getRequestOptionsFromUrl(url, true);
-            try {
-                request = (protocol).get(options, function (response) {
-                    if (response.statusCode === 200) {
-                        var chunks_1 = [];
-                        response.on('data', function (chunk) {
-                            chunks_1.push(chunk);
-                        });
-                        response.on('end', function () {
-                            responseHeaders = response.headers;
-                            var encoding = responseHeaders['content-encoding'];
-                            if (encoding === 'gzip') {
-                                zlib_1.default.gunzip(Buffer.concat(chunks_1), function (error, decoded) {
-                                    callFinished(0, error, decoded && decoded.toString());
-                                });
-                            }
-                            else if (encoding === 'deflate') {
-                                zlib_1.default.inflate(Buffer.concat(chunks_1), function (error, decoded) {
-                                    callFinished(0, error, decoded && decoded.toString());
-                                });
-                            }
-                            else {
-                                callFinished(0, null, Buffer.concat(chunks_1));
-                            }
-                        });
-                        response.on('error', function (error) {
-                            response.socket.emit('agentRemove');
-                            response.socket.destroy();
-                            callFinished(0, "Unable to download content [" + retryCount + "] " + decodeURI(url) + " (response code: " + response.statusCode + ", error: " + error + ").");
-                        });
-                    }
-                    else {
-                        response.socket.emit('agentRemove');
-                        response.socket.destroy();
-                        var message = "Unable to download content [" + retryCount + "] " + decodeURI(url) + " (response code: " + response.statusCode + ").";
-                        // No error message for optional URLs; we don't necessarily
-                        // expect them, and it confuses users who have other errors.
-                        // Note that this also prevents a retry.
-                        if (self.optionalUrls.has(url)) {
-                            message = '';
-                        }
-                        callFinished(0, message);
-                    }
-                });
-                request.on('error', function (error) {
-                    callFinished(10000 * retryCount, "Unable to download content [" + retryCount + "] " + decodeURI(url) + " (request error: " + error + " ).");
-                });
-                request.on('socket', function (socket) {
-                    if (!socket.custom) {
-                        socket.custom = true;
-                        socket.on('error', function () {
-                            self.logger.warn('Socket timeout');
-                            socket.emit('agentRemove');
-                            socket.destroy();
-                            if (request) {
-                                request.emit('error', 'Socket timeout');
-                            }
-                        });
-                        socket.on('timeout', function () {
-                            self.logger.warn('Socket error');
-                            socket.emit('agentRemove');
-                            socket.end();
-                            if (request) {
-                                request.emit('error', 'Socket error');
-                            }
-                        });
-                    }
-                });
-                request.setTimeout(self.requestTimeout * 1000 * retryCount);
-                request.end();
-            }
-            catch (err) {
-                self.logger.warn("Skipping file [" + decodeURI(url) + "]. Failed to download:", err);
-                callFinished(0, "Skipping file [" + decodeURI(url) + "]. Failed to download");
-            }
-        }, function (error, data) {
-            if (error) {
-                self.logger.warn("Absolutely unable to retrieve async. URL: " + error);
-                /* Unfortunately, we can not do that because there are
-                 * articles which simply will not be parsed correctly by
-                 * Parsoid. For example this one
-                 * http://parsoid-lb.eqiad.wikimedia.org/dewikivoyage/Via_Jutlandica/Gpx
-                 * and this stops the whole dumping process */
-                // process.exit( 1 );
-            }
-            callback(data || Buffer.alloc(0), responseHeaders);
->>>>>>> 57973e1e
         });
     };
     Downloader.prototype.downloadMediaFile = function (url, path, force, optQueue, callback) {
@@ -269,7 +135,6 @@
             return;
         }
         var self = this;
-<<<<<<< HEAD
         fs_1.default.stat(path, function (statError) { return __awaiter(_this, void 0, void 0, function () {
             var _a, content, responseHeaders_1, err_2;
             return __generator(this, function (_b) {
@@ -279,7 +144,7 @@
                         callback(statError.code !== 'ENOENT' && statError ? "Impossible to stat() " + path + ":\n" + path + " already downloaded, download will be skipped." : undefined);
                         return [3 /*break*/, 5];
                     case 1:
-                        self.logger.log("Downloading " + decodeURI(url) + " at " + path + "...");
+                        self.logger.info("Downloading " + decodeURI(url) + " at " + path + "...");
                         _b.label = 2;
                     case 2:
                         _b.trys.push([2, 4, , 5]);
@@ -299,22 +164,6 @@
                 }
             });
         }); });
-=======
-        fs_1.default.stat(path, function (statError) {
-            if (statError && !force) {
-                callback(statError.code !== 'ENOENT' && statError ? "Impossible to stat() " + path + ":\n" + path + " already downloaded, download will be skipped." : undefined);
-            }
-            else {
-                self.logger.info("Downloading " + decodeURI(url) + " at " + path + "...");
-                self.downloadContent(url, function (content, responseHeaders) {
-                    fs_1.default.writeFile(path, content, function (writeError) {
-                        optQueue.push({ path: path, size: content.length });
-                        callback(writeError ? "Unable to write " + path + " (" + url + ")" : undefined, responseHeaders);
-                    });
-                });
-            }
-        });
->>>>>>> 57973e1e
     };
     return Downloader;
 }());
