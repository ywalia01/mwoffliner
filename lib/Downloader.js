--- conflicted
+++ resolved
@@ -82,200 +82,88 @@
         };
         return {
             url: url,
+            headers: headers,
             responseType: 'arraybuffer',
             method: url.indexOf('action=login') > -1 ? 'POST' : 'GET',
         };
     };
-    Downloader.prototype.downloadContent = function (url, callback) {
+    Downloader.prototype.downloadContent = function (url) {
         var _this = this;
-<<<<<<< HEAD
-        url = url.trim();
-        var retryCount = 0;
-        var responseHeaders = {};
-        var self = this;
-        this.logger.log("Downloading " + decodeURI(url) + "...");
-        async.retry(3, function (finished) {
-            var request;
-            var calledFinished = false;
-            function callFinished(timeout, message, data) {
-                if (!calledFinished) {
-                    calledFinished = true;
-                    if (message) {
-                        console.error(message);
-                        request.abort();
+        return new Promise(function (resolve, reject) {
+            var responseHeaders = {};
+            _this.logger.log("Downloading [" + decodeURI(url) + "]");
+            async.retry(3, function (finished) { return __awaiter(_this, void 0, void 0, function () {
+                var resp, err_1;
+                return __generator(this, function (_a) {
+                    switch (_a.label) {
+                        case 0:
+                            _a.trys.push([0, 2, , 3]);
+                            return [4 /*yield*/, axios_1.default(this.getRequestOptionsFromUrl(url, true))];
+                        case 1:
+                            resp = _a.sent();
+                            responseHeaders = resp.headers;
+                            finished(null, resp.data);
+                            return [3 /*break*/, 3];
+                        case 2:
+                            err_1 = _a.sent();
+                            finished(url, err_1.stack);
+                            return [3 /*break*/, 3];
+                        case 3: return [2 /*return*/];
                     }
-                    request = undefined;
-                    setTimeout(finished, timeout, message, data);
-                }
-            }
-            retryCount += 1;
-            /* Analyse url */
-            var options = self.getRequestOptionsFromUrl(url, true);
-            /* Protocol detection */
-            var protocol;
-            if (options.protocol === 'http:') {
-                protocol = follow_redirects_1.http;
-            }
-            else if (options.protocol === 'https:') {
-                protocol = follow_redirects_1.https;
-            }
-            else {
-                console.error("Unable to determine the protocol of the following url (" + options.protocol + "), switched back to " + (_this.webUrlPort === 443 ? 'https' : 'http') + ": " + url);
-                if (_this.webUrlPort === 443) {
-                    protocol = follow_redirects_1.https;
-                    if (options.protocol === null) {
-                        url = 'https:' + url;
-                    }
-                    else {
-                        url = url.replace(options.protocol, 'https:');
-                    }
+                });
+            }); }, function (error, data) {
+                if (error) {
+                    console.error("Absolutely unable to retrieve async. URL: " + error);
+                    reject(error);
+                    /* Unfortunately, we can not do that because there are
+                     * articles which simply will not be parsed correctly by
+                     * Parsoid. For example this one
+                     * http://parsoid-lb.eqiad.wikimedia.org/dewikivoyage/Via_Jutlandica/Gpx
+                     * and this stops the whole dumping process */
+                    // process.exit( 1 );
                 }
                 else {
-                    protocol = follow_redirects_1.http;
-                    if (options.protocol === null) {
-                        url = 'http:' + url;
-                    }
-                    else {
-                        url = url.replace(options.protocol, 'http:');
-                    }
-                }
-                console.error("New url is: " + url);
-            }
-            /* Downloading */
-            options = self.getRequestOptionsFromUrl(url, true);
-            try {
-                request = (protocol).get(options, function (response) {
-                    if (response.statusCode === 200) {
-                        var chunks_1 = [];
-                        response.on('data', function (chunk) {
-                            chunks_1.push(chunk);
-                        });
-                        response.on('end', function () {
-                            responseHeaders = response.headers;
-                            var encoding = responseHeaders['content-encoding'];
-                            if (encoding === 'gzip') {
-                                zlib_1.default.gunzip(Buffer.concat(chunks_1), function (error, decoded) {
-                                    callFinished(0, error, decoded && decoded.toString());
-                                });
-                            }
-                            else if (encoding === 'deflate') {
-                                zlib_1.default.inflate(Buffer.concat(chunks_1), function (error, decoded) {
-                                    callFinished(0, error, decoded && decoded.toString());
-                                });
-                            }
-                            else {
-                                callFinished(0, null, Buffer.concat(chunks_1));
-                            }
-                        });
-                        response.on('error', function (error) {
-                            response.socket.emit('agentRemove');
-                            response.socket.destroy();
-                            callFinished(0, "Unable to download content [" + retryCount + "] " + decodeURI(url) + " (response code: " + response.statusCode + ", error: " + error + ").");
-                        });
-                    }
-                    else {
-                        response.socket.emit('agentRemove');
-                        response.socket.destroy();
-                        var message = "Unable to download content [" + retryCount + "] " + decodeURI(url) + " (response code: " + response.statusCode + ").";
-                        // No error message for optional URLs; we don't necessarily
-                        // expect them, and it confuses users who have other errors.
-                        // Note that this also prevents a retry.
-                        if (self.optionalUrls.has(url)) {
-                            message = '';
-                        }
-                        callFinished(0, message);
-                    }
-                });
-                request.on('error', function (error) {
-                    callFinished(10000 * retryCount, "Unable to download content [" + retryCount + "] " + decodeURI(url) + " (request error: " + error + " ).");
-                });
-                request.on('socket', function (socket) {
-                    if (!socket.custom) {
-                        socket.custom = true;
-                        socket.on('error', function () {
-                            console.error('Socket timeout');
-                            socket.emit('agentRemove');
-                            socket.destroy();
-                            if (request) {
-                                request.emit('error', 'Socket timeout');
-                            }
-                        });
-                        socket.on('timeout', function () {
-                            console.error('Socket error');
-                            socket.emit('agentRemove');
-                            socket.end();
-                            if (request) {
-                                request.emit('error', 'Socket error');
-                            }
-                        });
-                    }
-                });
-                request.setTimeout(self.requestTimeout * 1000 * retryCount);
-                request.end();
-            }
-            catch (err) {
-                console.warn("Skipping file [" + decodeURI(url) + "]. Failed to download:", err);
-                callFinished(0, "Skipping file [" + decodeURI(url) + "]. Failed to download");
-            }
-        }, function (error, data) {
-=======
-        // let retryCount = 0;
-        var responseHeaders = {};
-        var self = this;
-        this.logger.log("Downloading " + decodeURI(url) + "...");
-        async.retry(3, function (finished) { return __awaiter(_this, void 0, void 0, function () {
-            var resp, err_1;
-            return __generator(this, function (_a) {
-                switch (_a.label) {
-                    case 0:
-                        _a.trys.push([0, 2, , 3]);
-                        return [4 /*yield*/, axios_1.default(this.getRequestOptionsFromUrl(url, true))];
-                    case 1:
-                        resp = _a.sent();
-                        responseHeaders = resp.headers;
-                        finished(null, resp.data);
-                        return [3 /*break*/, 3];
-                    case 2:
-                        err_1 = _a.sent();
-                        finished(url, err_1.stack);
-                        return [3 /*break*/, 3];
-                    case 3: return [2 /*return*/];
+                    resolve({ content: data, responseHeaders: responseHeaders });
                 }
             });
-        }); }, function (error, data) {
->>>>>>> a12a51cd
-            if (error) {
-                console.error("Absolutely unable to retrieve async. URL: " + error);
-                /* Unfortunately, we can not do that because there are
-                 * articles which simply will not be parsed correctly by
-                 * Parsoid. For example this one
-                 * http://parsoid-lb.eqiad.wikimedia.org/dewikivoyage/Via_Jutlandica/Gpx
-                 * and this stops the whole dumping process */
-                // process.exit( 1 );
-            }
-            callback(data || Buffer.alloc(0), responseHeaders);
         });
     };
     Downloader.prototype.downloadMediaFile = function (url, path, force, optQueue, callback) {
+        var _this = this;
         if (!url || !path) {
             callback();
             return;
         }
         var self = this;
-        fs_1.default.stat(path, function (statError) {
-            if (statError && !force) {
-                callback(statError.code !== 'ENOENT' && statError ? "Impossible to stat() " + path + ":\n" + path + " already downloaded, download will be skipped." : undefined);
-            }
-            else {
-                self.logger.log("Downloading " + decodeURI(url) + " at " + path + "...");
-                self.downloadContent(url, function (content, responseHeaders) {
-                    fs_1.default.writeFile(path, content, function (writeError) {
-                        optQueue.push({ path: path, size: responseHeaders['content-length'] });
-                        callback(writeError ? "Unable to write " + path + " (" + url + ")" : undefined, responseHeaders);
-                    });
-                });
-            }
-        });
+        fs_1.default.stat(path, function (statError) { return __awaiter(_this, void 0, void 0, function () {
+            var _a, content, responseHeaders_1, err_2;
+            return __generator(this, function (_b) {
+                switch (_b.label) {
+                    case 0:
+                        if (!(statError && !force)) return [3 /*break*/, 1];
+                        callback(statError.code !== 'ENOENT' && statError ? "Impossible to stat() " + path + ":\n" + path + " already downloaded, download will be skipped." : undefined);
+                        return [3 /*break*/, 5];
+                    case 1:
+                        self.logger.log("Downloading " + decodeURI(url) + " at " + path + "...");
+                        _b.label = 2;
+                    case 2:
+                        _b.trys.push([2, 4, , 5]);
+                        return [4 /*yield*/, self.downloadContent(url)];
+                    case 3:
+                        _a = _b.sent(), content = _a.content, responseHeaders_1 = _a.responseHeaders;
+                        fs_1.default.writeFile(path, content, function (writeError) {
+                            optQueue.push({ path: path, size: Number(responseHeaders_1['content-length']) });
+                            callback(writeError ? "Unable to write " + path + " (" + url + ")" : undefined, responseHeaders_1);
+                        });
+                        return [3 /*break*/, 5];
+                    case 4:
+                        err_2 = _b.sent();
+                        callback("Failed to get file: [" + url + "]");
+                        return [3 /*break*/, 5];
+                    case 5: return [2 /*return*/];
+                }
+            });
+        }); });
     };
     return Downloader;
 }());
