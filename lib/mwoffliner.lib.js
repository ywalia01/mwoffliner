--- conflicted
+++ resolved
@@ -1707,7 +1707,7 @@
                 }), articlesWithImages = _a.articlesWithImages, articlesWithoutImages = _a.articlesWithoutImages;
                 var articlesWithImagesEl = articlesWithImages.map(function (article) { return U.makeArticleImageTile(env, article); }).join('\n');
                 // const articlesWithoutImagesEl = articlesWithoutImages.map((article) => U.makeArticleListItem(env, article)).join('\n');
-                var dumpTitle = customZimTitle || (new URL(mwUrl)).host;
+                var dumpTitle = customZimTitle || (new url_1.URL(mwUrl)).host;
                 // doc.getElementById('title').textContent = dumpTitle;
                 doc.getElementById('content').innerHTML = articlesWithImagesEl;
                 // doc.getElementById('list').innerHTML = articlesWithoutImagesEl;
@@ -1729,11 +1729,7 @@
                 return createMainPage();
             }
         }
-<<<<<<< HEAD
-        var _speed, adminEmail, localParsoid, customZimFavicon, verbose, minifyHtml, skipCacheCleaning, keepEmptyParagraphs, mwUrl, mwWikiPath, mwApiPath, mwDomain, mwUsername, mwPassword, requestTimeout, publisher, customMainPage, customZimTitle, customZimDescription, customZimTags, cacheDirectory, outputDirectory, tmpDirectory, withZimFullTextIndex, format, filenamePrefix, keepHtml, resume, deflateTmpHtml, writeHtmlRedirects, articleList, _addNamespaces, _useCache, parsoidUrl, useCache, cpuCount, speed, logger, nodeVersionSatisfiesPackage, mw, downloader, creator, zimOpts, zim, env, INFINITY_WIDTH, articleDetailXId, webUrlHost, parsoidContentType, addNamespaces, articleListLines, redis, dirs, cssLinks, jsScripts, redirectTemplate, footerTemplate, leadSectionTemplate, sectionTemplate, subSectionTemplate, genericJsModules, genericCssModules, mediaRegex, htmlTemplateCode, articleListHomeTemplate, optimizationQueue, downloadFileQueue, redirectQueue, tmpArticleListPath, articleListContentStream_1, articleListWriteStream_1;
-=======
-        var _speed, adminEmail, localMcs, customZimFavicon, verbose, minifyHtml, skipCacheCleaning, keepEmptyParagraphs, mwUrl, mwWikiPath, mwApiPath, mwModulePath, mwDomain, mwUsername, mwPassword, requestTimeout, publisher, customMainPage, customZimTitle, customZimDescription, customZimTags, cacheDirectory, outputDirectory, tmpDirectory, withZimFullTextIndex, format, filenamePrefix, keepHtml, resume, deflateTmpHtml, writeHtmlRedirects, articleList, _addNamespaces, _useCache, mcsUrl, useCache, cpuCount, speed, logger, runner, nodeVersionSatisfiesPackage, mw, downloader, creator, zimOpts, zim, env, INFINITY_WIDTH, articleIds, webUrlHost, addNamespaces, domain, redis, dirs, cssLinks, jsScripts, redirectTemplate, footerTemplate, leadSectionTemplate, sectionTemplate, subSectionTemplate, genericJsModules, genericCssModules, mediaRegex, htmlTemplateCode, optimizationQueue, downloadFileQueue, redirectQueue, tmpArticleListPath, articleListContentStream_1, articleListWriteStream_1;
->>>>>>> 00deafbb
+        var _speed, adminEmail, localMcs, customZimFavicon, verbose, minifyHtml, skipCacheCleaning, keepEmptyParagraphs, mwUrl, mwWikiPath, mwApiPath, mwModulePath, mwDomain, mwUsername, mwPassword, requestTimeout, publisher, customMainPage, customZimTitle, customZimDescription, customZimTags, cacheDirectory, outputDirectory, tmpDirectory, withZimFullTextIndex, format, filenamePrefix, keepHtml, resume, deflateTmpHtml, writeHtmlRedirects, articleList, _addNamespaces, _useCache, mcsUrl, useCache, cpuCount, speed, logger, runner, nodeVersionSatisfiesPackage, mw, downloader, creator, zimOpts, zim, env, INFINITY_WIDTH, articleDetailXId, webUrlHost, addNamespaces, articleListLines, domain, redis, dirs, cssLinks, jsScripts, redirectTemplate, footerTemplate, leadSectionTemplate, sectionTemplate, subSectionTemplate, genericJsModules, genericCssModules, mediaRegex, htmlTemplateCode, articleListHomeTemplate, optimizationQueue, downloadFileQueue, redirectQueue, tmpArticleListPath, articleListContentStream_1, articleListWriteStream_1;
         var _this = this;
         return __generator(this, function (_a) {
             switch (_a.label) {
@@ -1822,21 +1818,7 @@
                     articleDetailXId = {};
                     webUrlHost = url_1.default.parse(mw.webUrl).host;
                     addNamespaces = _addNamespaces ? String(_addNamespaces).split(',').map(function (a) { return Number(a); }) : [];
-<<<<<<< HEAD
                     articleListLines = articleList ? fs_1.default.readFileSync(zim.articleList).toString().split('\n') : [];
-                    if (!!parsoidUrl) return [3 /*break*/, 3];
-                    if (!localParsoid) return [3 /*break*/, 2];
-                    logger.log('Starting Parsoid');
-                    // Icky but necessary
-                    fs_1.default.writeFileSync('./localsettings.js', "\n                exports.setup = function(parsoidConfig) {\n                    parsoidConfig.setMwApi({\n                        uri: '" + (mw.base + mw.apiPath) + "',\n                    });\n                };\n                ", 'utf8');
-                    return [4 /*yield*/, parsoid_1.default
-                            .apiServiceWorker({
-                            appBasePath: './node_modules/parsoid',
-                            logger: console,
-                            config: {
-                                localsettings: '../../localsettings.js',
-                                parent: undefined,
-=======
                     if (!localMcs) return [3 /*break*/, 2];
                     // Start Parsoid
                     logger.log('Starting Parsoid & MCS');
@@ -1875,7 +1857,6 @@
                                 }],
                             logging: {
                                 level: 'info',
->>>>>>> 00deafbb
                             },
                         })];
                 case 1:
@@ -2001,17 +1982,10 @@
                     downloadFileQueue = async_1.default.queue(function (url, finished) {
                         downloadFileAndCache(url, finished);
                     }, speed * 5);
-<<<<<<< HEAD
-                    redirectQueue = async_1.default.queue(function (articleId, finished) { return __awaiter(_this, void 0, void 0, function () {
-                        var url, content, body, redirects_1, redirectsCount_1, pages, err_3;
-                        return __generator(this, function (_a) {
-                            switch (_a.label) {
-=======
                     redirectQueue = async_1.default.cargo(function (articleIds, finished) { return __awaiter(_this, void 0, void 0, function () {
-                        var articleId, url, content, body, redirects, redirectsCount, _a, pages, normalized, fromXTo, pageIds, _i, pageIds_1, pageId, redirects_2, _b, redirects_1, entry, originalArticleId, title, err_2;
+                        var articleId, url, content, body, redirects, redirectsCount, _a, pages, normalized, fromXTo, pageIds, _i, pageIds_1, pageId, redirects_2, _b, redirects_1, entry, originalArticleId, title, err_3;
                         return __generator(this, function (_c) {
                             switch (_c.label) {
->>>>>>> 00deafbb
                                 case 0:
                                     articleId = articleIds[0];
                                     if (!(articleIds && articleIds.length)) return [3 /*break*/, 5];
@@ -2055,13 +2029,8 @@
                                     }
                                     return [3 /*break*/, 4];
                                 case 3:
-<<<<<<< HEAD
-                                    err_3 = _a.sent();
+                                    err_3 = _c.sent();
                                     finished(err_3);
-=======
-                                    err_2 = _c.sent();
-                                    finished(err_2);
->>>>>>> 00deafbb
                                     return [3 /*break*/, 4];
                                 case 4: return [3 /*break*/, 6];
                                 case 5:
