--- conflicted
+++ resolved
@@ -131,103 +131,7 @@
   const htmlMobileTemplateCode = readTemplate(config.output.templates.mobile).replace("__CSS_LINKS__", cssLinks);
   const htmlDesktopTemplateCode = readTemplate(config.output.templates.desktop);
 
-
-
-
-
-
-<<<<<<< HEAD
-    if (path && file.size) {
-      fs.stat(path, function(error, stats) {
-        if (!error && stats.size === file.size) {
-          var cmd = getOptimizationCommand(path);
-
-          if (cmd) {
-            async.retry(
-              5,
-              function(finished, skip) {
-                exec(cmd, function(executionError, stdout, stderr) {
-                  if (executionError) {
-                    fs.stat(path, function(error, stats) {
-                      if (!error && stats.size > file.size) {
-                        finished(null, true);
-                      } else if (!error && stats.size < file.size) {
-                        finished('File to optim is smaller (before optim) than it should.');
-                      } else {
-                        exec('file -b --mime-type "' + path + '"', function(error, stdout, stderr) {
-                          var type = stdout.replace(/image\//, '').replace(/[\n\r]/g, '');
-                          cmd = getOptimizationCommand(path, type);
-                          if (cmd) {
-                            setTimeout(finished, 2000, executionError);
-                          } else {
-                            finished('Unable to find optimization command.');
-                          }
-                        });
-                      }
-                    });
-                  } else {
-                    finished();
-                  }
-                });
-              },
-              function(error, skip) {
-                if (error) {
-                  console.error('Executing command : ' + cmd);
-                  console.error('Failed to optim ' + path + ', with size=' + file.size + ' (' + error + ')');
-                } else if (skip) {
-                  logger.log(
-                    'Optimization skipped for ' +
-                      path +
-                      ', with size=' +
-                      file.size +
-                      ', a better version was downloaded meanwhile.'
-                  );
-                } else {
-                  logger.log('Successfuly optimized ' + path);
-                }
-                finished();
-              }
-            );
-          } else {
-            finished();
-          }
-        } else {
-          console.error(
-            'Failed to start to optim ' +
-              path +
-              '. Size should be ' +
-              file.size +
-              ' (' +
-              (error
-                ? 'file was probably deleted, here the error: ' + error
-                : stats ? stats.size : 'No stats information') +
-              ')'
-          );
-          finished();
-        }
-      });
-    } else {
-      finished();
-    }
-  }, cpuCount * 2);
-
-  /* Setting up the downloading queue */
-  var downloadFileQueue = async.queue(function(url, finished) {
-    if (url) {
-      downloadFileAndCache(url, finished);
-    } else {
-      finished();
-    }
-  }, speed * 5);
-
-  /************************************/
-  /* FUNCTIONS ************************/
-  /************************************/
-
-  function closeAgents(finished) {
-=======
   const closeAgents = finished => {
->>>>>>> 0e45178d
     http.globalAgent.destroy();
     https.globalAgent.destroy();
     if (finished) {
@@ -1020,7 +924,6 @@
 
       /* Remove gallery boxes if pics need stripping of if it doesn't have thumbs */
       nodesToDelete.push({
-<<<<<<< HEAD
         class: 'gallerybox',
         filter: function(n) {
             return !n.getElementsByTagName('img').length &&
@@ -1032,11 +935,6 @@
         class: 'gallery',
         filter: function(n) {
             return !n.getElementsByClassName('gallebrybox').length;
-=======
-        class: "gallerybox",
-        filter: function (n) {
-          return env.nopic || !n.getElementsByClassName("thumb").length;
->>>>>>> 0e45178d
         }
       });
 
@@ -2264,7 +2162,7 @@
         return `gifsicle --verbose --colors 64 -O3 "${path}" -o "${tmpPath}" && if [ $(stat -c%s "${tmpPath}") -lt $(stat -c%s "${path}") ]; then mv "${tmpPath}" "${path}"; else rm "${tmpPath}"; fi`;
     }
 
-    if (!path) finished(); // removed if/else for this guard function instead. No nesting needed!
+    if (!path || !file.size) finished(); // removed if/else for this guard function instead. No nesting needed!
 
     fs.stat(path, function (error, stats) {
       if (!error && stats.size === file.size) {
