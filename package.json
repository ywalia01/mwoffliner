{
	"name": "mwoffliner",
	"version": "1.7.0",
	"description": "Mediawiki/Parsoid HTML snapshot utility and ZIM file builder",
	"main": "mwoffliner.js",
	"license": "GPL-3.0",
	"author": {
		"name": "Emmanuel Engelhart",
		"email": "kelson@kiwix.org",
		"url": "http://www.kiwix.org/"
	},
	"scripts": {
		"mwoffliner": "node mwoffliner",
		"mwmatrixoffliner": "node mwmatrixoffliner",
<<<<<<< HEAD
		"test": "echo \"Error: no test specified\" && exit 1",
=======
		"test": "./simple-test.sh",
>>>>>>> 57973e1e
		"snyk-protect": "snyk protect",
		"prepare": "npm run snyk-protect",
		"lint": "./node_modules/.bin/tslint -p tsconfig.json -c tslint.json",
		"build": "./build.sh"
	},
	"bin": {
		"mwoffliner": "./bin/mwoffliner.script.js",
		"mwmatrixoffliner": "./bin/mwmatrixoffliner.script.js"
	},
	"repository": {
		"type": "git",
		"url": "https://github.com/openzim/mwoffliner.git"
	},
	"bugs": {
		"url": "https://github.com/openzim/mwoffliner/issues"
	},
	"engines": {
		"node": ">=8.12.0"
	},
	"engine-strict": {
		"node": ">=8.12.0"
	},
	"dependencies": {
		"@types/async": "^2.0.49",
		"@types/node": "^10.10.1",
		"@types/yargs": "^12.0.0",
		"async": "^1.5.2",
<<<<<<< HEAD
=======
		"axios": "^0.18.0",
>>>>>>> 57973e1e
		"case-insensitive": "^1.0.0",
		"country-language": "^0.1.7",
		"domino": "^2.0.1",
		"expand-home-dir": "^0.0.3",
		"follow-redirects": "^0.2.0",
		"html-minifier": "^3.5.0",
		"jsoncompress": "^0.1.3",
		"mkdirp": "^0.5.1",
		"moment": "^2.21.0",
		"node-fetch": "^1.7.3",
		"parsoid": "^0.8.1",
		"redis": "^2.6.2",
<<<<<<< HEAD
=======
		"snyk": "^1.96.0",
>>>>>>> 57973e1e
		"swig-templates": "^2.0.2",
		"tslint": "^5.11.0",
		"typescript": "^3.0.3",
		"utf8-binary-cutter": "^0.9.1",
<<<<<<< HEAD
		"yargs": "^4.7.1",
		"snyk": "^1.96.0"
=======
		"yargs": "^4.7.1"
>>>>>>> 57973e1e
	},
	"keywords": [
		"mediawiki",
		"parsoid",
		"zim"
	],
	"devDependencies": {
		"eslint": "^4.18.2"
	},
	"snyk": true
}<|MERGE_RESOLUTION|>--- conflicted
+++ resolved
@@ -12,11 +12,7 @@
 	"scripts": {
 		"mwoffliner": "node mwoffliner",
 		"mwmatrixoffliner": "node mwmatrixoffliner",
-<<<<<<< HEAD
-		"test": "echo \"Error: no test specified\" && exit 1",
-=======
 		"test": "./simple-test.sh",
->>>>>>> 57973e1e
 		"snyk-protect": "snyk protect",
 		"prepare": "npm run snyk-protect",
 		"lint": "./node_modules/.bin/tslint -p tsconfig.json -c tslint.json",
@@ -44,10 +40,7 @@
 		"@types/node": "^10.10.1",
 		"@types/yargs": "^12.0.0",
 		"async": "^1.5.2",
-<<<<<<< HEAD
-=======
 		"axios": "^0.18.0",
->>>>>>> 57973e1e
 		"case-insensitive": "^1.0.0",
 		"country-language": "^0.1.7",
 		"domino": "^2.0.1",
@@ -60,20 +53,12 @@
 		"node-fetch": "^1.7.3",
 		"parsoid": "^0.8.1",
 		"redis": "^2.6.2",
-<<<<<<< HEAD
-=======
 		"snyk": "^1.96.0",
->>>>>>> 57973e1e
 		"swig-templates": "^2.0.2",
 		"tslint": "^5.11.0",
 		"typescript": "^3.0.3",
 		"utf8-binary-cutter": "^0.9.1",
-<<<<<<< HEAD
-		"yargs": "^4.7.1",
-		"snyk": "^1.96.0"
-=======
 		"yargs": "^4.7.1"
->>>>>>> 57973e1e
 	},
 	"keywords": [
 		"mediawiki",
