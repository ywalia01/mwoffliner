{
  "name": "mwoffliner",
  "version": "1.8.6",
  "description": "Mediawiki HTML/ZIM scraper",
  "main": "mwoffliner.js",
  "license": "GPL-3.0",
  "author": {
    "name": "Emmanuel Engelhart",
    "email": "kelson@kiwix.org",
    "url": "https://kiwix.org/"
  },
  "scripts": {
<<<<<<< HEAD
    "mwoffliner": "./lib/cli.js",
=======
    "example-wiki": "docker run -p 8080:80 -v $(pwd)/test/mediawiki:/var/www/data -it openzim/mediawiki",
    "mwoffliner": "node mwoffliner",
    "mwmatrixoffliner": "node mwmatrixoffliner",
>>>>>>> 9d7eb042
    "test": "./simple-test.sh",
    "snyk-protect": "exit 0;snyk protect",
    "prepare": "npm run snyk-protect",
    "lint": "./node_modules/.bin/tslint -p tsconfig.json -c tslint.json",
    "build": "./build.sh",
    "watch": "./watch.sh",
    "prepublish": "npm run snyk-protect && npm run build",
    "redis:start": "docker run -p 6379:6379 --name redis-mwoffliner -d redis",
    "redis:kill": "docker rm -f redis-mwoffliner || :",
    "redis": "npm run redis:kill && npm run redis:start",
    "postinstall": "npm run build",
    "debug": "TS_NODE_FILES=true node --inspect -r ts-node/register src/cli.ts --mwUrl=https://bm.wikipedia.org --adminEmail=admin@kiwix.com --verbose --redis=redis://127.0.0.1:6379 --format=nozim --articleList=../articleList"
  },
  "bin": {
    "mwoffliner": "./lib/cli.js"
  },
  "repository": {
    "type": "git",
    "url": "https://github.com/openzim/mwoffliner.git"
  },
  "bugs": {
    "url": "https://github.com/openzim/mwoffliner/issues"
  },
  "engines": {
    "node": ">=8.12.0"
  },
  "engine-strict": {
    "node": ">=8.12.0"
  },
  "dependencies": {
    "@openzim/libzim": "^2.0.14",
    "@types/async": "^2.4.0",
    "@types/bluebird": "^3.5.25",
    "@types/html-minifier": "^3.5.2",
    "@types/imagemagick": "0.0.30",
    "@types/imagemin": "^6.0.0",
    "@types/imagemin-gifsicle": "^5.2.0",
    "@types/imagemin-jpegtran": "^5.0.0",
    "@types/imagemin-optipng": "^5.2.0",
    "@types/md5": "^2.1.33",
    "@types/node": "^11.9.4",
    "@types/redis": "^2.8.10",
    "@types/rimraf": "^2.0.2",
    "@types/semver": "^5.5.0",
    "@types/yargs": "^12.0.8",
    "async": "^2.6.2",
    "axios": "^0.18.0",
    "backoff": "^2.5.0",
    "country-language": "^0.1.7",
    "deepmerge": "^3.2.0",
    "domino": "^2.1.3",
    "expand-home-dir": "^0.0.3",
    "follow-redirects": "^1.7.0",
    "html-minifier": "^3.5.0",
    "imagemagick": "^0.1.3",
    "imagemin": "^6.1.0",
    "imagemin-advpng": "^5.0.0",
    "imagemin-gifsicle": "^6.0.1",
    "imagemin-jpegoptim": "^6.0.0",
    "imagemin-jpegtran": "^6.0.0",
    "imagemin-optipng": "^6.0.0",
    "imagemin-pngquant": "^7.0.0",
    "md5": "^2.2.1",
    "mkdirp": "^0.5.1",
    "mocha": "^5.2.0",
    "parsoid": "^0.10.0",
    "promiso": "^0.5.1",
    "redis": "^2.8.0",
    "rimraf": "^2.6.3",
    "semver": "^5.6.0",
    "service-mobileapp-node": "git+https://github.com/wikimedia/mediawiki-services-mobileapps.git#d244439",
    "service-runner": "^2.6.8",
    "swig-templates": "^2.0.2",
    "tslint": "^5.11.0",
    "typescript": "^3.3.1",
    "utf8-binary-cutter": "^0.9.1",
    "yargs": "^13.2.0"
  },
  "keywords": [
    "mediawiki",
    "parsoid",
    "zim"
  ],
  "devDependencies": {
    "@percy/puppeteer": "^1.0.3",
    "eslint": "^5.14.0",
    "puppeteer": "^1.12.2",
    "replace": "^1.1.0",
    "ts-node": "^8.1.0"
  },
  "snyk": true
}<|MERGE_RESOLUTION|>--- conflicted
+++ resolved
@@ -10,13 +10,9 @@
     "url": "https://kiwix.org/"
   },
   "scripts": {
-<<<<<<< HEAD
-    "mwoffliner": "./lib/cli.js",
-=======
     "example-wiki": "docker run -p 8080:80 -v $(pwd)/test/mediawiki:/var/www/data -it openzim/mediawiki",
     "mwoffliner": "node mwoffliner",
     "mwmatrixoffliner": "node mwmatrixoffliner",
->>>>>>> 9d7eb042
     "test": "./simple-test.sh",
     "snyk-protect": "exit 0;snyk protect",
     "prepare": "npm run snyk-protect",
