--- conflicted
+++ resolved
@@ -53,11 +53,10 @@
     };
   }
 
-<<<<<<< HEAD
   public downloadContent(url: string): Promise<{ content: any, responseHeaders: any }> {
     return new Promise((resolve, reject) => {
       let responseHeaders = {};
-      this.logger.log(`Downloading [${decodeURI(url)}]`);
+      this.logger.info(`Downloading [${decodeURI(url)}]`);
       async.retry(3, async (finished) => {
         try {
           const resp = await axios(this.getRequestOptionsFromUrl(url, true));
@@ -76,138 +75,10 @@
            * http://parsoid-lb.eqiad.wikimedia.org/dewikivoyage/Via_Jutlandica/Gpx
            * and this stops the whole dumping process */
           // process.exit( 1 );
-=======
-  public downloadContent(url: string, callback: (content: any, responseHeaders: any) => void) {
-    url = url.trim();
-    let retryCount = 0;
-    let responseHeaders = {};
-    const self = this;
-    this.logger.info(`Downloading ${decodeURI(url)}...`);
-    async.retry(3, (finished) => {
-      let request;
-      let calledFinished = false;
-      function callFinished(timeout: number, message: Error | string, data?: any) {
-        if (!calledFinished) {
-          calledFinished = true;
-          if (message) {
-            self.logger.warn(message);
-            request.abort();
-          }
-          request = undefined;
-          setTimeout(finished, timeout, message, data);
-        }
-      }
-      retryCount += 1;
-      /* Analyse url */
-      let options = self.getRequestOptionsFromUrl(url, true);
-      /* Protocol detection */
-      let protocol;
-      if (options.protocol === 'http:') {
-        protocol = http;
-      } else if (options.protocol === 'https:') {
-        protocol = https;
-      } else {
-        self.logger.warn(`Unable to determine the protocol of the following url (${options.protocol}), switched back to ${this.webUrlPort === 443 ? 'https' : 'http'}: ${url}`);
-        if (this.webUrlPort === 443) {
-          protocol = https;
-          if (options.protocol === null) {
-            url = 'https:' + url;
-          } else {
-            url = url.replace(options.protocol, 'https:');
-          }
->>>>>>> 57973e1e
         } else {
           resolve({ content: data, responseHeaders });
         }
-<<<<<<< HEAD
       });
-=======
-        self.logger.info(`New url is: ${url}`);
-      }
-      /* Downloading */
-      options = self.getRequestOptionsFromUrl(url, true);
-      try {
-        request = (protocol).get(options, (response) => {
-          if (response.statusCode === 200) {
-            const chunks = [];
-            response.on('data', (chunk) => {
-              chunks.push(chunk);
-            });
-            response.on('end', () => {
-              responseHeaders = response.headers;
-              const encoding = responseHeaders['content-encoding'];
-              if (encoding === 'gzip') {
-                zlib.gunzip(Buffer.concat(chunks), (error, decoded) => {
-                  callFinished(0, error, decoded && decoded.toString());
-                });
-              } else if (encoding === 'deflate') {
-                zlib.inflate(Buffer.concat(chunks), (error, decoded) => {
-                  callFinished(0, error, decoded && decoded.toString());
-                });
-              } else {
-                callFinished(0, null, Buffer.concat(chunks));
-              }
-            });
-            response.on('error', (error) => {
-              response.socket.emit('agentRemove');
-              response.socket.destroy();
-              callFinished(0, `Unable to download content [${retryCount}] ${decodeURI(url)} (response code: ${response.statusCode}, error: ${error}).`);
-            });
-          } else {
-            response.socket.emit('agentRemove');
-            response.socket.destroy();
-            let message = `Unable to download content [${retryCount}] ${decodeURI(url)} (response code: ${response.statusCode}).`;
-            // No error message for optional URLs; we don't necessarily
-            // expect them, and it confuses users who have other errors.
-            // Note that this also prevents a retry.
-            if (self.optionalUrls.has(url)) {
-              message = '';
-            }
-            callFinished(0, message);
-          }
-        });
-        request.on('error', (error) => {
-          callFinished(10000 * retryCount, `Unable to download content [${retryCount}] ${decodeURI(url)} (request error: ${error} ).`);
-        });
-        request.on('socket', (socket) => {
-          if (!socket.custom) {
-            socket.custom = true;
-            socket.on('error', () => {
-              self.logger.warn('Socket timeout');
-              socket.emit('agentRemove');
-              socket.destroy();
-              if (request) {
-                request.emit('error', 'Socket timeout');
-              }
-            });
-            socket.on('timeout', () => {
-              self.logger.warn('Socket error');
-              socket.emit('agentRemove');
-              socket.end();
-              if (request) {
-                request.emit('error', 'Socket error');
-              }
-            });
-          }
-        });
-        request.setTimeout(self.requestTimeout * 1000 * retryCount);
-        request.end();
-      } catch (err) {
-        self.logger.warn(`Skipping file [${decodeURI(url)}]. Failed to download:`, err);
-        callFinished(0, `Skipping file [${decodeURI(url)}]. Failed to download`);
-      }
-    }, (error, data) => {
-      if (error) {
-        self.logger.warn(`Absolutely unable to retrieve async. URL: ${error}`);
-        /* Unfortunately, we can not do that because there are
-         * articles which simply will not be parsed correctly by
-         * Parsoid. For example this one
-         * http://parsoid-lb.eqiad.wikimedia.org/dewikivoyage/Via_Jutlandica/Gpx
-         * and this stops the whole dumping process */
-        // process.exit( 1 );
-      }
-      callback(data || Buffer.alloc(0), responseHeaders);
->>>>>>> 57973e1e
     });
   }
 
@@ -221,14 +92,9 @@
       if (statError && !force) {
         callback(statError.code !== 'ENOENT' && statError ? `Impossible to stat() ${path}:\n${path} already downloaded, download will be skipped.` : undefined);
       } else {
-<<<<<<< HEAD
-        self.logger.log(`Downloading ${decodeURI(url)} at ${path}...`);
+        self.logger.info(`Downloading ${decodeURI(url)} at ${path}...`);
         try {
           const { content, responseHeaders } = await self.downloadContent(url);
-=======
-        self.logger.info(`Downloading ${decodeURI(url)} at ${path}...`);
-        self.downloadContent(url, (content, responseHeaders) => {
->>>>>>> 57973e1e
           fs.writeFile(path, content, (writeError) => {
             optQueue.push({ path, size: Number(responseHeaders['content-length']) });
             callback(writeError ? `Unable to write ${path} (${url})` : undefined, responseHeaders);
