--- conflicted
+++ resolved
@@ -45,16 +45,10 @@
 
   output: {
     // CSS resources added by Kiwix
-<<<<<<< HEAD
-    cssResources: ['mobile', 'content.parsoid', 'inserted_style_mobile'],
+    cssResources: ['style', 'content.parsoid', 'inserted_style'],
     mainPageCssResources: ['mobile_main_page'],
 
-    jsResources: ['mobile'],
-=======
-    cssResources: ['style', 'content.parsoid', 'inserted_style'],
-
     jsResources: ['script'],
->>>>>>> cabd0445
 
     // JS/CSS resources to be imported from MediaWiki
     mw: {
