--- conflicted
+++ resolved
@@ -28,10 +28,7 @@
 import parameterList from './parameterList';
 import Redis from './redis';
 import * as U from './Utils';
-<<<<<<< HEAD
-=======
 import { contains, getCreatorName, checkDependencies, doSeries, writeFilePromise } from './Utils';
->>>>>>> 7450779d
 import Zim from './Zim';
 import packageJSON from '../package.json';
 
@@ -130,34 +127,7 @@
     requestTimeout || config.defaults.requestTimeout,
   );
 
-<<<<<<< HEAD
-  /*
-   * Find a suitable name to use for ZIM (content) creator
-   * Heuristic: Use basename of the domain unless
-   * - it happens to be a wikimedia project OR
-   * - some domain where the second part of the hostname is longer than the first part
-   */
-  const hostParts = urlParser.parse(mw.base).hostname.split('.');
-  let creator = hostParts[0];
-  if (hostParts.length > 1) {
-    const wmProjects = [
-      'wikipedia',
-      'wikisource',
-      'wikibooks',
-      'wikiquote',
-      'wikivoyage',
-      'wikiversity',
-      'wikinews',
-      'wiktionary',
-    ];
-    if (U.contains(wmProjects, hostParts[1]) || hostParts[0].length < hostParts[1].length) {
-      creator = hostParts[1]; // Name of the wikimedia project
-    }
-  }
-  creator = creator.charAt(0).toUpperCase() + creator.substr(1);
-=======
   const creator = getCreatorName(mw);
->>>>>>> 7450779d
 
   /* *********************************** */
   /*       SYSTEM VARIABLE SECTION       */
@@ -273,41 +243,7 @@
   /* RUNNING CODE ******************** */
   /* ********************************* */
 
-<<<<<<< HEAD
-  /* Check if opt. binaries are available */
-  const optBinaries = [
-    'jpegoptim --version',
-    'pngquant --version',
-    'gifsicle --version',
-    'advdef --version',
-    'file --help',
-    'stat --version',
-    'convert --version',
-    'rsvg-convert --version',
-  ];
-  try {
-    env.dumps.forEach((dump) => {
-      if (dump.toLowerCase().indexOf('nozim') < 0) {
-        optBinaries.push('zimwriterfs --help');
-        throw new Error('BreakException'); // breakException not defined. Need to fix.
-      }
-    });
-  } catch (e) {
-    console.warn(e);
-  }
-  optBinaries.forEach((cmd) => {
-    exec(
-      cmd,
-      (error) => {
-        if (error) {
-          throw new Error(`Failed to find binary "${cmd.split(' ')[0]}": (' + error + ')`);
-        }
-      },
-    );
-  });
-=======
   await checkDependencies(env);
->>>>>>> 7450779d
 
   /* Setup redis client */
   const redis = new Redis(env, argv, config);
@@ -505,99 +441,6 @@
     }
   }, speed * 3);
 
-<<<<<<< HEAD
-  /* Get content */
-  await new Promise((resolve, reject) => {
-    async.series(
-      [
-        (finished) => mw.login(downloader, finished),
-        (finished) => mw.getTextDirection(env, finished),
-        (finished) => mw.getSiteInfo(env, finished),
-        (finished) => zim.getSubTitle(finished),
-        (finished) => mw.getNamespaces(addNamespaces, downloader, finished),
-        (finished) => zim.createDirectories(finished),
-        (finished) => zim.prepareCache(finished),
-        (finished) => env.checkResume(finished),
-        (finished) => getArticleIds(finished),
-        (finished) => cacheRedirects(finished),
-        (finished) => {
-          async.eachSeries(
-            env.dumps,
-            (dump, finishedDump) => {
-              logger.log('Starting a new dump...');
-              env.nopic = dump.toString().search('nopic') >= 0;
-              env.novid = dump.toString().search('novid') >= 0;
-              env.nozim = dump.toString().search('nozim') >= 0;
-              env.nodet = dump.toString().search('nodet') >= 0;
-              env.keepHtml = env.nozim || env.keepHtml;
-              env.htmlRootPath = env.computeHtmlRootPath();
-
-              async.series(
-                [
-                  (finishedTask) => zim.createSubDirectories(finishedTask),
-                  (finishedTask) => (zim.mobileLayout ? saveStaticFiles(finishedTask) : finishedTask()),
-                  (finishedTask) => saveStylesheet(finishedTask),
-                  (finishedTask) => saveFavicon(finishedTask),
-                  (finishedTask) => getMainPage(finishedTask),
-                  (finishedTask) => (env.writeHtmlRedirects ? saveHtmlRedirects(finishedTask) : finishedTask()),
-                  (finishedTask) => saveArticles(dump, finishedTask),
-                  (finishedTask) => drainDownloadFileQueue(finishedTask),
-                  (finishedTask) => drainOptimizationQueue(finishedTask),
-                  (finishedTask) => zim.buildZIM(finishedTask),
-                  (finishedTask) => redis.delMediaDB(finishedTask),
-                ],
-                (error) => finishedDump(error),
-              );
-            },
-            () => {
-              async.series(
-                [
-                  (finishedTask) => {
-                    if (skipCacheCleaning) {
-                      logger.log('Skipping cache cleaning...');
-                      exec(`rm -f "${zim.cacheDirectory}ref"`, finishedTask);
-                    } else {
-                      logger.log('Cleaning cache');
-                      exec(
-                        `find "${zim.cacheDirectory}" -type f -not -newer "${zim.cacheDirectory}ref" -exec rm {} \\;`,
-                        finishedTask,
-                      );
-                    }
-                  },
-                ],
-                (error) => finished(error),
-              );
-            },
-          );
-        },
-      ],
-      (error) => {
-        if (error) {
-          return reject(error);
-        }
-        async.series(
-          [
-            (finished) => {
-              redis.flushDBs(finished);
-            },
-            (finished) => {
-              redis.quit();
-              logger.log('Closing HTTP agents...');
-              closeAgents(finished);
-              // finished(error);
-            },
-          ],
-          () => {
-            logger.log('All dumping(s) finished with success.');
-
-            /* Time to time the script hangs here. Forcing the exit */
-            resolve();
-          },
-        );
-      },
-    );
-  });
-=======
   /* ********************************* */
   /* GET CONTENT ********************* */
   /* ********************************* */
@@ -661,7 +504,6 @@
 
   /* Time to time the script hungs here. Forcing the exit */
   process.exit(0); // TODO: Maybe return not exit
->>>>>>> 7450779d
 
   /* ********************************* */
   /* FUNCTIONS *********************** */
@@ -698,28 +540,6 @@
     });
   }
 
-<<<<<<< HEAD
-  function drainDownloadFileQueue(finished) {
-    logger.log(`${downloadFileQueue.length()} images still to be downloaded.`);
-    async.doWhilst(
-      (doneWait) => {
-        if (downloadFileQueue.idle()) {
-          logger.log('Process still downloading images...');
-        }
-        setTimeout(doneWait, 1000);
-      },
-      () => !downloadFileQueue.idle(),
-      () => {
-        const drainBackup = downloadFileQueue.drain;
-        downloadFileQueue.drain = function (error) {
-          if (error) {
-            throw new Error(`Error by downloading images ${error}`);
-          }
-          if (downloadFileQueue.length() === 0) {
-            logger.log('All images successfuly downloaded');
-            downloadFileQueue.drain = drainBackup;
-            finished();
-=======
   function drainDownloadFileQueue() {
     return new Promise((resolve, reject) => {
       logger.log(`${downloadFileQueue.length()} images still to be downloaded.`);
@@ -727,7 +547,6 @@
         (doneWait) => {
           if (downloadFileQueue.idle()) {
             logger.log('Process still downloading images...');
->>>>>>> 7450779d
           }
           setTimeout(doneWait, 1000);
         },
@@ -751,28 +570,6 @@
     });
   }
 
-<<<<<<< HEAD
-  function drainOptimizationQueue(finished) {
-    logger.log(`${optimizationQueue.length()} images still to be optimized.`);
-    async.doWhilst(
-      (doneWait) => {
-        if (optimizationQueue.idle()) {
-          logger.log('Process still optimizing images...');
-        }
-        setTimeout(doneWait, 1000);
-      },
-      () => !optimizationQueue.idle(),
-      () => {
-        const drainBackup = optimizationQueue.drain;
-        optimizationQueue.drain = function (error) {
-          if (error) {
-            throw new Error(`Error by optimizing images ${error}`);
-          }
-          if (optimizationQueue.length() === 0) {
-            logger.log('All images successfuly optimized');
-            optimizationQueue.drain = drainBackup;
-            finished();
-=======
   function drainOptimizationQueue(optimizationQueue) {
     return new Promise((resolve, reject) => {
       logger.log(`${optimizationQueue.length()} images still to be optimized.`);
@@ -780,7 +577,6 @@
         (doneWait) => {
           if (optimizationQueue.idle()) {
             logger.log('Process still optimizing images...');
->>>>>>> 7450779d
           }
           setTimeout(doneWait, 1000);
         },
@@ -854,19 +650,6 @@
     });
   }
 
-<<<<<<< HEAD
-  function saveArticles(dump, finished) {
-    // these vars will store the list of js and css dependencies for the article we are downloading. they are populated in storeDependencies and used in setFooter
-    let jsConfigVars: string | RegExpExecArray = '';
-    let jsDependenciesList = [];
-    let styleDependenciesList = [];
-
-    function parseHtml(html, articleId, finished) {
-      try {
-        finished(null, domino.createDocument(html), articleId);
-      } catch (error) {
-        throw new Error(`Crash while parsing ${articleId}\n${error.stack}`);
-=======
   function saveArticles(dump) {
     return new Promise((resolve, reject) => {
       // these vars will store the list of js and css dependencies for the article we are downloading. they are populated in storeDependencies and used in setFooter
@@ -878,19 +661,13 @@
         try {
           finished(null, domino.createDocument(html), articleId);
         } catch (error) {
-          U.exitIfError(true, `Crash while parsing ${articleId}\n${error.stack}`);
-        }
->>>>>>> 7450779d
+          throw new Error(`Crash while parsing ${articleId}\n${error.stack}`);
+        }
       }
 
       function storeDependencies(parsoidDoc, articleId, finished) {
         const articleApiUrl = mw.articleApiUrl(articleId);
 
-<<<<<<< HEAD
-          styleDependenciesList = styleDependenciesList.filter(
-            (oneStyleDep) => U.contains(config.filters.blackListCssModules, oneStyleDep),
-          );
-=======
         fetch(articleApiUrl, {
           headers: { Accept: 'application/json' },
           method: 'GET',
@@ -907,7 +684,6 @@
             styleDependenciesList = styleDependenciesList.filter(
               (oneStyleDep) => contains(config.filters.blackListCssModules, oneStyleDep),
             );
->>>>>>> 7450779d
 
             logger.log(`Js dependencies of ${articleId} : ${jsDependenciesList}`);
             logger.log(`Css dependencies of ${articleId} : ${styleDependenciesList}`);
@@ -1345,22 +1121,16 @@
               }
             }
 
-<<<<<<< HEAD
-            /* Check if the link is "valid" */
-            if (!href) {
-              throw new Error(`No href attribute in the following code, in article ${articleId}\n${linkNode.outerHTML}`);
-            }
-=======
             if (rel) { // This is Parsoid HTML
               /* Add 'external' class to interwiki links */
               if (rel === 'mw:WikiLink/Interwiki') {
                 DU.appendToAttr(linkNode, 'class', 'external');
               }
->>>>>>> 7450779d
 
               /* Check if the link is "valid" */
-              U.exitIfError(!href,
-                `No href attribute in the following code, in article ${articleId}\n${linkNode.outerHTML}`);
+              if (!href) {
+                throw new Error(`No href attribute in the following code, in article ${articleId}\n${linkNode.outerHTML}`); // TODO: pass to finished
+              }
 
               /* Rewrite external links starting with // */
               if (rel.substring(0, 10) === 'mw:ExtLink' || rel === 'nofollow') {
@@ -1381,21 +1151,11 @@
             }
           }
         }
-<<<<<<< HEAD
-      }
-
-      async.eachLimit(linkNodes, speed, rewriteUrl, (error) => {
-        if (error) {
-          throw new Error(`Problem by rewriting urls: ${error}`);
-        }
-        finished(null, parsoidDoc, articleId);
-      });
-    }
-=======
->>>>>>> 7450779d
 
         async.eachLimit(linkNodes, speed, rewriteUrl, (error) => {
-          U.exitIfError(error, `Problem by rewriting urls: ${error}`);
+          if (error) {
+            throw new Error(`Problem by rewriting urls: ${error}`); // TODO: Pass to finished
+          }
           finished(null, parsoidDoc, articleId);
         });
       }
@@ -1783,14 +1543,6 @@
           );
         }
 
-<<<<<<< HEAD
-          logger.log(`Treating and saving article ${articleId} at ${articlePath}...`);
-          prepareAndSaveArticle(html, articleId, (error) => {
-            if (error) {
-              throw new Error(`Error by preparing and saving file ${error}`);
-            }
-            logger.log(`Dumped successfully article ${articleId}`);
-=======
         function buildArticleFromApiData() {
           if (html) {
             const articlePath = env.getArticlePath(articleId);
@@ -1806,27 +1558,19 @@
 
             logger.log(`Treating and saving article ${articleId} at ${articlePath}...`);
             prepareAndSaveArticle(html, articleId, (error) => {
-              U.exitIfError(error, `Error by preparing and saving file ${error}`);
+              if (error) {
+                throw new Error(`Error by preparing and saving file ${error}`);
+              }
               logger.log(`Dumped successfully article ${articleId}`);
               finished();
             });
           } else {
             delete articleIds[articleId];
->>>>>>> 7450779d
             finished();
           }
         }
       }
 
-<<<<<<< HEAD
-    logger.log('Saving articles...');
-    async.eachLimit(Object.keys(articleIds), speed, saveArticle, (error) => {
-      if (error) {
-        throw new Error(`Unable to retrieve an article correctly: ${error}`);
-      }
-      logger.log('All articles were retrieved and saved.');
-      finished();
-=======
       logger.log('Saving articles...');
       async.eachLimit(Object.keys(articleIds), speed, saveArticle, (error) => {
         if (error) {
@@ -1836,7 +1580,6 @@
           resolve();
         }
       });
->>>>>>> 7450779d
     });
   }
 
@@ -1938,25 +1681,6 @@
         }
       }, speed);
 
-<<<<<<< HEAD
-      /* Push Mediawiki:Offline.css ( at the end) */
-      const offlineCssUrl = `${mw.webUrl}Mediawiki:offline.css?action=raw`;
-      downloader.registerOptionalUrl(offlineCssUrl);
-      downloadCSSQueue.push(offlineCssUrl);
-
-      /* Set the drain method to be called one time everything is done */
-      downloadCSSQueue.drain = function drain(error) {
-        if (error) {
-          throw new Error(`Error by CSS dependencies: ${error}`);
-        }
-        const drainBackup = downloadCSSQueue.drain;
-        downloadCSSFileQueue.drain = function downloadCSSFileQueueDrain(error) {
-          if (error) {
-            throw new Error(`Error by CSS medias: ${error}`);
-          }
-          downloadCSSQueue.drain = drainBackup;
-          finished();
-=======
       /* Load main page to see which CSS files are needed */
       downloadContentAndCache(mw.webUrl, (content) => {
         const html = content.toString();
@@ -1979,7 +1703,9 @@
 
         /* Set the drain method to be called one time everything is done */
         downloadCSSQueue.drain = function drain(error) {
-          U.exitIfError(error, `Error by CSS dependencies: ${error}`);
+          if (error) {
+            throw new Error(`Error by CSS dependencies: ${error}`);
+          }
           const drainBackup = downloadCSSQueue.drain;
           downloadCSSFileQueue.drain = function downloadCSSFileQueueDrain(error) {
             if (error) {
@@ -1990,25 +1716,12 @@
             }
           } as any;
           downloadCSSFileQueue.push('');
->>>>>>> 7450779d
         } as any;
         downloadCSSQueue.push('');
       });
     });
   }
 
-<<<<<<< HEAD
-  function getArticleIds(finished) {
-    function drainRedirectQueue(finished) {
-      redirectQueue.drain = function drain(error) {
-        if (error) {
-          throw new Error(`Unable to retrieve redirects for an article: ${error}`);
-        }
-        logger.log('All redirect ids retrieve successfuly.');
-        finished();
-      } as any;
-      redirectQueue.push('');
-=======
   function getArticleIds(redirectQueue) {
     function drainRedirectQueue(redirectQueue) {
       return new Promise((resolve, reject) => {
@@ -2022,7 +1735,6 @@
         } as any;
         redirectQueue.push('');
       });
->>>>>>> 7450779d
     }
 
     /* Parse article list given by API */
@@ -2103,22 +1815,6 @@
     }
 
     /* Get ids from file */
-<<<<<<< HEAD
-    function getArticleIdsForFile(finished) {
-      let lines;
-      try {
-        lines = fs.readFileSync(zim.articleList).toString().split('\n');
-      } catch (error) {
-        throw new Error(`Unable to open article list file: ${error}`);
-      }
-
-      async.eachLimit(lines, speed, getArticleIdsForLine, (error) => {
-        if (error) {
-          throw new Error(`Unable to get all article ids for a file: ${error}`);
-        }
-        logger.log('List of article ids to mirror completed');
-        drainRedirectQueue(finished);
-=======
     function getArticleIdsForFile() {
       return new Promise((resolve, reject) => {
         let lines;
@@ -2136,7 +1832,6 @@
             drainRedirectQueue(redirectQueue).then(resolve, reject);
           }
         });
->>>>>>> 7450779d
       });
     }
 
@@ -2174,15 +1869,6 @@
       );
     }
 
-<<<<<<< HEAD
-    function getArticleIdsForNamespaces(finished) {
-      async.eachLimit(mw.namespacesToMirror, mw.namespacesToMirror.length, getArticleIdsForNamespace, (error) => {
-        if (error) {
-          throw new Error(`Unable to get all article ids for in a namespace: ${error}`);
-        }
-        logger.log('All articles ids (but without redirect ids) for all namespaces were successfuly retrieved.');
-        drainRedirectQueue(finished);
-=======
     function getArticleIdsForNamespaces() {
       return new Promise((resolve, reject) => {
         async.eachLimit(mw.namespacesToMirror, mw.namespacesToMirror.length, getArticleIdsForNamespace, (error) => {
@@ -2193,38 +1879,10 @@
             drainRedirectQueue(redirectQueue).then(resolve, reject);
           }
         });
->>>>>>> 7450779d
       });
     }
 
     /* Get list of article ids */
-<<<<<<< HEAD
-    async.series(
-      [
-        (finished) => getArticleIdsForLine(zim.mainPageId, finished),
-        (finished) => {
-          if (zim.articleList) {
-            getArticleIdsForFile(finished);
-          } else {
-            getArticleIdsForNamespaces(finished);
-          }
-        },
-        (finished) => {
-          if (zim.articleList) {
-            finished();
-          } else if (!isMirrored(zim.mainPageId)) {
-            getArticleIdsForLine(zim.mainPageId, finished);
-          } else {
-            finished();
-          }
-        },
-      ],
-      (error) => {
-        if (error) {
-          throw new Error(`Unable retrive article ids: ${error}`);
-        }
-        finished();
-=======
     return doSeries([
       () => getArticleIdsForLine(redirectQueue, zim.mainPageId),
       () => {
@@ -2233,7 +1891,6 @@
         } else {
           return getArticleIdsForNamespaces();
         }
->>>>>>> 7450779d
       },
       () => {
         if (!zim.articleList && !isMirrored(zim.mainPageId)) {
