/* ********************************** */
/* MODULE VARIABLE SECTION ********** */
/* ********************************** */

import async from 'async';
import { exec } from 'child_process';
import crypto from 'crypto';
import domino from 'domino';
import { http, https } from 'follow-redirects';
import fs from 'fs';
import htmlMinifier from 'html-minifier';
import fetch from 'node-fetch';
import os from 'os';
import parsoid from 'parsoid';
import pathParser, { resolve } from 'path';
import swig from 'swig-templates';
import urlParser from 'url';
import unicodeCutter from 'utf8-binary-cutter';
import zlib from 'zlib';
import semver from 'semver';

import config from './config';
import DU from './DOMUtils';
import Downloader from './Downloader';
import Logger from './Logger';
import MediaWiki from './MediaWiki';
import OfflinerEnv from './OfflinerEnv';
import parameterList from './parameterList';
import Redis from './redis';
import * as U from './Utils';
import { contains, getCreatorName, checkDependencies, doSeries, writeFilePromise } from './Utils';
import Zim from './Zim';
import packageJSON from '../package.json';

function getParametersList() {
  // Want to remove this anonymous function. Need to investigate to see if it's needed
  return parameterList;
}

async function execute(argv) {
  /* ********************************* */
  /* CUSTOM VARIABLE SECTION ********* */
  /* ********************************* */

  const {
    // tslint:disable-next-line:variable-name
    speed: _speed,
    adminEmail,
    localParsoid,
    customZimFavicon,
    verbose,
    minifyHtml,
    skipHtmlCache,
    skipCacheCleaning,
    keepEmptyParagraphs,
    mwUrl,
    mwWikiPath,
    mwApiPath,
    mwDomain,
    mwUsername,
    mwPassword,
    requestTimeout,
    publisher,
    articleList,
    customMainPage,
    customZimTitle,
    customZimDescription,
    customZimTags,
    cacheDirectory,
    outputDirectory,
    tmpDirectory,
    withZimFullTextIndex,
    format,
    filenamePrefix,
    keepHtml,
    resume,
    deflateTmpHtml,
    writeHtmlRedirects,
    // tslint:disable-next-line:variable-name
    addNamespaces: _addNamespaces,
  } = argv;

  let {
    parsoidUrl,
  } = argv;

  /* HTTP user-agent string */
  // const adminEmail = argv.adminEmail;
  if (!U.isValidEmail(adminEmail)) { throw new Error(`Admin email [${adminEmail}] is not valid`); }

  /* ZIM custom Favicon */
  if (customZimFavicon && !fs.existsSync(customZimFavicon)) { throw new Error(`Path ${customZimFavicon} is not a valid PNG file.`); }

  /* Number of parallel requests */
  if (_speed && isNaN(_speed)) { throw new Error('speed is not a number, please give a number value to --speed'); }
  const cpuCount = os.cpus().length;
  const speed = cpuCount * (_speed || 1);

  /* Necessary to avoid problems with https */
  process.env.NODE_TLS_REJECT_UNAUTHORIZED = '0';

  /* logger */
  const logger = new Logger(verbose);

  const nodeVersionSatisfiesPackage = semver.satisfies(process.version, packageJSON.engines.node);
  if (!nodeVersionSatisfiesPackage) {
    logger.warn(`***********\n\n\tCurrent node version is [${process.version}]. We recommend [${packageJSON.engines.node}]\n\n***********`);
  }

  /* Wikipedia/... URL; Normalize by adding trailing / as necessary */
  const mw = new MediaWiki(logger, {
    apiPath: mwApiPath,
    base: mwUrl,
    domain: mwDomain,
    password: mwPassword,
    spaceDelimiter: '_',
    username: mwUsername,
    wikiPath: mwWikiPath,
  });

  /* Download helpers; TODO: Merge with something else / expand this. */
  const downloader = new Downloader(
    logger,
    mw,
    `${config.userAgent} (${adminEmail})`,
    requestTimeout || config.defaults.requestTimeout,
  );

  const creator = getCreatorName(mw);

  /* *********************************** */
  /*       SYSTEM VARIABLE SECTION       */
  /* *********************************** */

  const zimOpts = {
    // Name to use for ZIM (content) creator
    creator,

    // ZIM publisher
    publisher: publisher || config.defaults.publisher,

    langIso2: 'en',
    langIso3: 'eng',

    // List of articles is maybe in a file
    articleList,

    mainPageId: customMainPage || '',
    name: customZimTitle || '',
    description: customZimDescription || '',
    tags: customZimTags || '',
    cacheDirectory: `${cacheDirectory || pathParser.resolve(process.cwd(), 'cac')}/`,

    // File where redirects might be save if --writeHtmlRedirects is not set
    redirectsCacheFile: null,

    // Directory wehre everything is saved at the end of the process
    outputDirectory,

    // Directory where temporary data are saved
    tmpDirectory,

    // Include fulltext index in ZIM file
    withZimFullTextIndex,

    // What is this?
    subTitle: '',
  };
  const zim = new Zim(config, zimOpts);

  // Temporary stub env for now to encapsulate state and pass around
  // where it is required. This might eventually take a different form
  // after refactoring is complete.
  const env = new OfflinerEnv(format, {
    zim,
    mw,
    logger,
    downloader,
    verbose,

    // Prefix part of the filename (radical)
    filenamePrefix: filenamePrefix || '',

    // If ZIM is built, should temporary HTML directory be kept
    keepHtml,

    // Should we keep ZIM file generation if ZIM file already exists
    resume,

    deflateTmpHtml,

    // How to write redirects
    writeHtmlRedirects,
  });

  const INFINITY_WIDTH = 9999999;
  const articleIds = {};
  const webUrlHost = urlParser.parse(mw.webUrl).host;
  let parsoidContentType = 'html';
  const addNamespaces = _addNamespaces ? String(_addNamespaces).split(',').map((a: string) => Number(a)) : [];

  if (!parsoidUrl) {
    if (localParsoid) {
      logger.log('Starting Parsoid');
      // Icky but necessary
      fs.writeFileSync(
        './localsettings.js',
        `
                exports.setup = function(parsoidConfig) {
                    parsoidConfig.setMwApi({
                        uri: '${mw.base + mw.apiPath}',
                    });
                };
                `,
        'utf8',
      );
      await parsoid
        .apiServiceWorker({
          appBasePath: './node_modules/parsoid',
          logger: console,
          config: {
            localsettings: '../../localsettings.js',
            parent: undefined,
          },
        })
        .then((_) => {
          fs.unlinkSync('./localsettings.js');
          logger.log('Parsoid Started Successfully');
        });
      parsoidUrl = `http://localhost:8000/${webUrlHost}/v3/page/pagebundle/`;
      parsoidContentType = 'json';
    } else {
      parsoidUrl = `${mw.apiUrl}action=visualeditor&format=json&paction=parse&page=`;
      parsoidContentType = 'json';
    }
  }

  /* ********************************* */
  /* RUNNING CODE ******************** */
  /* ********************************* */

  await checkDependencies(env);

  /* Setup redis client */
  const redis = new Redis(env, argv, config);

  /* Some helpers */
  function readTemplate(t) {
    return fs.readFileSync(pathParser.resolve(__dirname, '../res', t), 'utf-8');
  }
  const { dirs } = config.output;
  function cssPath(css) {
    return [dirs.style, dirs.styleModules, `${css.replace(/(\.css)?$/, '')}.css`].join('/');
  }
  function jsPath(js) {
    return [dirs.javascript, dirs.jsModules, `${js.replace(/(\.js)?$/, '')}.js`].join('/');
  }
  function genHeaderCSSLink(css) {
    return `<link href="${cssPath(css)}" rel="stylesheet" type="text/css" />`;
  }
  function genHeaderScript(js) {
    return `<script src="${jsPath(js)}"></script>`;
  }

  const cssLinks = config.output.cssResources.reduce((buf, css) => {
    return buf + genHeaderCSSLink(css);
  }, '');

  const jsScripts = config.output.jsResources.reduce((buf, js) => {
    return buf + genHeaderScript(js);
  }, '');

  /* Compile templates */
  const redirectTemplate = swig.compile(readTemplate(config.output.templates.redirects));
  const footerTemplate = swig.compile(readTemplate(config.output.templates.footer));
  const leadSectionTemplate = swig.compile(readTemplate(config.output.templates.lead_section_wrapper));
  const sectionTemplate = swig.compile(readTemplate(config.output.templates.section_wrapper));
  const subSectionTemplate = swig.compile(readTemplate(config.output.templates.subsection_wrapper));

  /* ********************************** */
  /* CONSTANT VARIABLE SECTION ******** */
  /* ********************************** */

  const genericJsModules = config.output.mw.js;
  const genericCssModules = config.output.mw.css;

  const mediaRegex = /^(.*\/)([^/]+)(\/)(\d+px-|)(.+?)(\.[A-Za-z0-9]{2,6}|)(\.[A-Za-z0-9]{2,6}|)$/;
  const htmlTemplateCode = readTemplate(config.output.templates.page)
    .replace('__CSS_LINKS__', cssLinks)
    .replace('__JS_SCRIPTS__', jsScripts);

  /* ********************************* */
  /* MEDIA RELATED QUEUES ************ */
  /* ********************************* */

  /* Setting up media optimization queue */
  const optimizationQueue = async.queue((file: any, finished) => {
    const { path } = file;

    function getOptimizationCommand(path, forcedType?) {
      const ext = pathParser.extname(path).split('.')[1] || '';
      const basename = path.substring(0, path.length - ext.length - 1) || '';
      const tmpExt = `.${U.randomString(5)}.${ext}`;
      let tmpPath = basename + tmpExt;
      const type = forcedType || ext;

      /* Escape paths */
      path = path.replace(/"/g, '\\"').replace(/\$/g, '\\$').replace(/`/g, '\\`');
      tmpPath = tmpPath.replace(/"/g, '\\"').replace(/\$/g, '\\$').replace(/`/g, '\\`');

      if (type === 'jpg' || type === 'jpeg' || type === 'JPG' || type === 'JPEG') {
        return `jpegoptim --strip-all --force --all-normal -m60 "${path}"`;
      }
      if (type === 'png' || type === 'PNG') {
        return (
          `pngquant --verbose --strip --nofs --force --ext="${tmpExt}" "${path}" &&\
          advdef -q -z -4 -i 5 "${tmpPath}" &&\
          if [ $(stat -c%s "${tmpPath}") -lt $(stat -c%s "${path}") ]; then mv "${tmpPath}" "${path}"; else rm "${tmpPath}"; fi`
        );
      }
      if (type === 'gif' || type === 'GIF') {
        return (
          `gifsicle --verbose --colors 64 -O3 "${path}" -o "${tmpPath}" &&\
          if [ $(stat -c%s "${tmpPath}") -lt $(stat -c%s "${path}") ]; then mv "${tmpPath}" "${path}"; else rm "${tmpPath}"; fi`
        );
      }
    }

    if (!path || !file.size) {
      finished();
      return;
    }

    fs.stat(path, (preOptimError, preOptimStats) => {
      if (preOptimError) {
        logger.error(`Failed to start to optim ${path} - file was probably deleted:`, preOptimError);
        finished();
        return;
      }

      let cmd = getOptimizationCommand(path);
      if (!cmd) {
        finished();
        return;
      }

      async.retry(
        5,
        (finished) => {
          logger.info(`Executing command : ${cmd}`);
          if (!cmd) {
            finished(null, 'No optim command, skipping file');
            return;
          }
          exec(cmd, (executionError) => {
            if (!executionError) {
              finished();
              return;
            }

            fs.stat(path, (postOptimError, postOptimStats) => {
              if (!postOptimError && postOptimStats.size > preOptimStats.size) {
                finished(null, true);
              } else if (!postOptimError && postOptimStats.size < preOptimStats.size) {
                finished('File to optim is smaller (before optim) than it should.');
              } else {
                exec(`file -b --mime-type "${path}"`, (error, stdout) => {
                  const type = stdout.replace(/image\//, '').replace(/[\n\r]/g, '');
                  cmd = getOptimizationCommand(path, type);
                  if (cmd) {
                    setTimeout(finished, 2000, executionError);
                  } else {
                    finished('Unable to find optimization command.');
                  }
                });
              }
            });
          });
        },
        (error, skip) => {
          if (error) {
            logger.warn(`Failed to optim ${path}, with size=${file.size} (${error})`);
          } else if (skip) {
            logger.info(`Optimization skipped for ${path}, with size='${file.size}, a better version was downloaded meanwhile.`);
          } else {
            logger.info(`Successfuly optimized ${path}`);
          }
          finished();
        },
      );
    });
  }, cpuCount * 2);

  /* Setting up the downloading queue */
  const downloadFileQueue = async.queue((url, finished) => {
    downloadFileAndCache(url, finished);
  }, speed * 5);

  /* Get ids */
  const redirectQueue = async.queue(async (articleId, finished) => {
    if (articleId) {
      logger.info(`Getting redirects for article ${articleId}...`);
      const url = mw.backlinkRedirectsQueryUrl(articleId);
      try {
        const { content } = await downloader.downloadContent(url);
        const body = content.toString();
        if (!JSON.parse(body).error) {
          const redirects = {};
          let redirectsCount = 0;
          const { pages } = JSON.parse(body).query;

          pages[Object.keys(pages)[0]].redirects.map((entry) => {
            const title = entry.title.replace(/ /g, mw.spaceDelimiter);
            redirects[title] = articleId;
            redirectsCount += 1;

            if (title === zim.mainPageId) {
              zim.mainPageId = articleId;
            }
          });

          logger.info(`${redirectsCount} redirect(s) found for ${articleId}`);
          redis.saveRedirects(redirectsCount, redirects, finished);
        } else {
          finished(JSON.parse(body).error);
        }
      } catch (err) {
        finished(err);
      }
    } else {
      finished();
    }
  }, speed * 3);

  /* ********************************* */
  /* GET CONTENT ********************* */
  /* ********************************* */

  await mw.login(downloader);

  await mw.getTextDirection(env, downloader);
  await mw.getSiteInfo(env, downloader);
  await zim.getSubTitle();
  await mw.getNamespaces(addNamespaces, downloader);
  await zim.createDirectories();
  await zim.prepareCache();
  await env.checkResume();
  await getArticleIds(redirectQueue);
  await cacheRedirects();

  await doSeries(
    env.dumps.map((dump) => {
      return () => doDump(env, dump);
    }),
  );

  if (skipCacheCleaning) {
    logger.log('Skipping cache cleaning...');
    await exec(`rm -f "${zim.cacheDirectory}ref"`);
  } else {
    logger.log('Cleaning cache');
    await exec(`find "${zim.cacheDirectory}" -type f -not -newer "${zim.cacheDirectory}ref" -exec rm {} \\;`);
  }

  function doDump(env: OfflinerEnv, dump: string) {
    logger.log('Starting a new dump...');
    env.nopic = dump.toString().search('nopic') >= 0;
    env.novid = dump.toString().search('novid') >= 0;
    env.nopdf = dump.toString().search('nopdf') >= 0;
    env.nozim = dump.toString().search('nozim') >= 0;
    env.nodet = dump.toString().search('nodet') >= 0;
    env.keepHtml = env.nozim || env.keepHtml;
    env.htmlRootPath = env.computeHtmlRootPath();

    return doSeries([
      () => zim.createSubDirectories(),
      () => saveStaticFiles(),
      () => saveStylesheet(),
      () => saveFavicon(),
      () => getMainPage(),
      env.writeHtmlRedirects ? () => saveHtmlRedirects() : null,
      () => saveArticles(dump),
      () => drainDownloadFileQueue(),
      () => drainOptimizationQueue(optimizationQueue),
      () => zim.buildZIM(),
      () => redis.delMediaDB(),
    ]);
  }

  await redis.flushDBs();
  await redis.quit();
  logger.log('Closing HTTP agents...');
  await closeAgents();

  logger.log('All dumping(s) finished with success.');

  /* ********************************* */
  /* FUNCTIONS *********************** */
  /* ********************************* */

  function closeAgents() {
    http.globalAgent.destroy();
    https.globalAgent.destroy();
    return Promise.resolve();
  }

  function saveStaticFiles() {
    return new Promise((resolve, reject) => {
      config.output.cssResources.forEach((css) => {
        try {
          fs.readFile(pathParser.resolve(__dirname, `../res/${css}.css`), (err, data) => fs.writeFile(pathParser.resolve(env.htmlRootPath, cssPath(css)), data, () => null));
        } catch (error) {
          logger.warn(`Could not create ${css} file : ${error}`);
        }
      });

      config.output.jsResources.forEach(function (js) {
        try {
          fs.readFile(pathParser.resolve(__dirname, `../res/${js}.js`), (err, data) =>
            fs.writeFile(pathParser.resolve(env.htmlRootPath, jsPath(js)), data, () => {
              const noop = 1;
            }),
          );
        } catch (error) {
          logger.warn(`Could not create ${js} file : ${error}`);
        }
      });
      resolve();
    });
  }

  function drainDownloadFileQueue() {
    return new Promise((resolve, reject) => {
      logger.log(`${downloadFileQueue.length()} files still to be downloaded.`);
      async.doWhilst(
        (doneWait) => {
          if (downloadFileQueue.idle()) {
            logger.log('Process still downloading images...');
          }
          setTimeout(doneWait, 1000);
        },
        () => !downloadFileQueue.idle(),
        () => {
          const drainBackup = downloadFileQueue.drain;
          downloadFileQueue.drain = function (error) {
            if (error) {
              reject(`Error by downloading images ${error}`);
            } else {
              if (downloadFileQueue.length() === 0) {
                logger.log('All images successfuly downloaded');
                downloadFileQueue.drain = drainBackup;
                resolve();
              }
            }
          } as any;
          downloadFileQueue.push('');
        },
      );
    });
  }

  function drainOptimizationQueue(optimizationQueue) {
    return new Promise((resolve, reject) => {
      logger.log(`${optimizationQueue.length()} images still to be optimized.`);
      async.doWhilst(
        (doneWait) => {
          if (optimizationQueue.idle()) {
            logger.log('Process still optimizing images...');
          }
          setTimeout(doneWait, 1000);
        },
        () => !optimizationQueue.idle(),
        () => {
          const drainBackup = optimizationQueue.drain;
          optimizationQueue.drain = function (error) {
            if (error) {
              reject(`Error by optimizing images ${error}`);
            } else {
              if (optimizationQueue.length() === 0) {
                logger.log('All images successfuly optimized');
                optimizationQueue.drain = drainBackup;
                resolve();
              }
            }
          } as any;
          optimizationQueue.push({ path: '', size: 0 });
        },
      );
    });
  }

  function cacheRedirects() {
    logger.log('Reset redirects cache file (or create it)');
    fs.openSync(zim.redirectsCacheFile, 'w');

    logger.log('Caching redirects...');
    function cacheRedirect(redirectId, finished) {
      redis.getRedirect(redirectId, finished, (target) => {
        logger.info(`Caching redirect ${redirectId} (to ${target})...`);
        const line = 'A\t'
          + `${env.getArticleBase(redirectId)}\t`
          + `${redirectId.replace(/_/g, ' ')}\t`
          + `${env.getArticleBase(target, false)}\n`;
        fs.appendFile(zim.redirectsCacheFile, line, finished);
      });
    }

    return redis.processAllRedirects(speed, cacheRedirect,
      'Unable to cache a redirect',
      'All redirects were cached successfuly.',
    );
  }

  function saveHtmlRedirects() {
    logger.log('Saving HTML redirects...');

    function saveHtmlRedirect(redirectId, finished) {
      redis.getRedirect(redirectId, finished, (target) => {
        logger.info(`Writing HTML redirect ${redirectId} (to ${target})...`);
        const data = redirectTemplate({
          target: env.getArticleUrl(target),
          title: redirectId.replace(/_/g, ' '),
        });
        if (env.deflateTmpHtml) {
          zlib.deflate(data, (error, deflatedHtml) => {
            fs.writeFile(env.getArticlePath(redirectId), deflatedHtml, finished);
          });
        } else {
          fs.writeFile(env.getArticlePath(redirectId), data, finished);
        }
      });
    }

    return redis.processAllRedirects(
      speed,
      saveHtmlRedirect,
      'Unable to save a HTML redirect',
      'All redirects were saved successfuly as HTML files.',
    );
  }

  function saveArticles(dump) {
    return new Promise((resolve, reject) => {
      // these vars will store the list of js and css dependencies for the article we are downloading. they are populated in storeDependencies and used in setFooter
      let jsConfigVars: string | RegExpExecArray = '';
      let jsDependenciesList = [];
      let styleDependenciesList = [];

      function parseHtml(html, articleId, finished) {
        try {
          finished(null, domino.createDocument(html), articleId);
        } catch (error) {
          finished({ message: `Crash while parsing ${articleId}`, error });
        }
      }

      function storeDependencies(parsoidDoc, articleId, finished) {
        const articleApiUrl = mw.articleApiUrl(articleId);

        fetch(articleApiUrl, {
          headers: { Accept: 'application/json' },
          method: 'GET',
        })
          .then((response) => response.json())
          .then(({
            parse: {
              modules, modulescripts, modulestyles, headhtml,
            },
          }) => {
            jsDependenciesList = genericJsModules.concat(modules, modulescripts).filter((a) => a);
            styleDependenciesList = [].concat(modules, modulestyles, genericCssModules).filter((a) => a);

            styleDependenciesList = styleDependenciesList.filter(
              (oneStyleDep) => !contains(config.filters.blackListCssModules, oneStyleDep),
            );

            logger.info(`Js dependencies of ${articleId} : ${jsDependenciesList}`);
            logger.info(`Css dependencies of ${articleId} : ${styleDependenciesList}`);

            const allDependenciesWithType = [
              { type: 'js', moduleList: jsDependenciesList },
              { type: 'css', moduleList: styleDependenciesList },
            ];

            allDependenciesWithType.forEach(({ type, moduleList }) => moduleList.forEach((oneModule) => downloadAndSaveModule(oneModule, type as any)));

            // Saving, as a js module, the jsconfigvars that are set in the header of a wikipedia page
            // the script below extracts the config with a regex executed on the page header returned from the api
            const scriptTags = domino.createDocument(`${headhtml['*']}</body></html>`).getElementsByTagName('script');
            const regex = /mw\.config\.set\(\{.*?\}\);/mg;
            // tslint:disable-next-line:prefer-for-of
            for (let i = 0; i < scriptTags.length; i += 1) {
              if (scriptTags[i].text.includes('mw.config.set')) {
                jsConfigVars = regex.exec(scriptTags[i].text);
              }
            }
            jsConfigVars = `(window.RLQ=window.RLQ||[]).push(function() {${jsConfigVars}});`;
            jsConfigVars = jsConfigVars.replace('nosuchaction', 'view'); // to replace the wgAction config that is set to 'nosuchaction' from api but should be 'view'
            try {
              fs.writeFileSync(pathParser.resolve(env.htmlRootPath, jsPath('jsConfigVars')), jsConfigVars);
              logger.log(`created dep jsConfigVars.js for article ${articleId}`);
            } catch (e) {
              logger.warn('Error writing file', e);
            }

            finished(null, parsoidDoc, articleId);
          })
          .catch((e) => {
            logger.warn(`Error fetching api.php for ${articleApiUrl} ${e}`);
            finished(null, parsoidDoc, articleId); // calling finished here will allow zim generation to continue event if an article doesn't properly get its modules
          });

        function downloadAndSaveModule(module, type: 'js' | 'css') {
          // param :
          //   module : string : the name of the module
          //   moduleUri : string : the path where the module will be saved into the zim
          //   type : string : either 'js' or 'css'
          // this function save a key into redis db in the form of module.type -> moduleUri
          // return :
          //   a promise resolving 1 if data has been succesfully saved or resolving 0 if data was already in redis

          // the 2 variable functions below are a hack to call startUp() (from module startup) when the 3 generic dependencies (startup, jquery, mediawiki) are loaded.
          // on wikipedia, startUp() is called in the callback of the call to load.php to dl jquery and mediawiki but since load.php cannot be called in offline,
          // this hack calls startUp() when custom event fireStartUp is received. Which is dispatched when module mediawiki has finished loading
          function hackStartUpModule(jsCode) {
            return jsCode.replace(
              'script=document.createElement(\'script\');',
              `
                        document.body.addEventListener('fireStartUp', function () { startUp() }, false);
                        return;
                        script=document.createElement('script');`,
            );
          }
          function hackMediaWikiModule(jsCode) {
            jsCode += `(function () {
                const startUpEvent = new CustomEvent('fireStartUp');
                document.body.dispatchEvent(startUpEvent);
            })()`;
            return jsCode;
          }

          let moduleUri;
          let apiParameterOnly;
          if (type === 'js') {
            moduleUri = pathParser.resolve(env.htmlRootPath, jsPath(module));
            apiParameterOnly = 'scripts';
          } else if (type === 'css') {
            moduleUri = pathParser.resolve(env.htmlRootPath, cssPath(module));
            apiParameterOnly = 'styles';
          }

          logger.info(`Getting [${type}] module [${module}]`);
          const moduleApiUrl = encodeURI(
            `${mw.base}w/load.php?debug=false&lang=en&modules=${module}&only=${apiParameterOnly}&skin=vector&version=&*`,
          );
          return redis.saveModuleIfNotExists(dump, module, moduleUri, type)
            .then((redisResult) => {
              if (redisResult === 1) {
                return fetch(moduleApiUrl, {
                  method: 'GET',
                  headers: { Accept: 'text/plain' },
                })
                  .then((response) => response.text())
                  .then((text) => {
                    if (module === 'startup' && type === 'js') {
                      text = hackStartUpModule(text);
                    } else if (module === 'mediawiki' && type === 'js') {
                      text = hackMediaWikiModule(text);
                    }

                    try {
                      fs.writeFileSync(moduleUri, text);
                      logger.info(`created dep ${module} for article ${articleId}`);
                    } catch (e) {
                      logger.warn(`Error writing file ${moduleUri} ${e}`);
                    }
                  })
                  .catch((e) => logger.warn(`Error fetching load.php for ${articleId} ${e}`));
              } else {
                return Promise.resolve();
              }
            })
            .catch((e) => logger.error(e));
        }
      }

      function treatMedias(parsoidDoc, articleId, finished) {
        /* Clean/rewrite image tags */
        const imgs = parsoidDoc.getElementsByTagName('img');
        const videos = Array.from(parsoidDoc.getElementsByTagName('video'));
        const srcCache = {};

        videos.forEach((videoEl: DominoElement) => {
          // Worth noting:
          // Video tags are used for audio files too (as opposed to the audio tag)
          // When it's only audio, there will be a single OGG file
          // For video, we get multiple SOURCE tages with different resolutions

          const posterUrl = videoEl.getAttribute('poster');
          const videoPosterUrl = U.getFullUrl(webUrlHost, posterUrl);
          const newVideoPosterUrl = getMediaUrl(videoPosterUrl);
          let videoSources: any[] = Array.from(videoEl.children).filter((child: any) => child.tagName === 'SOURCE');

          // Firefox is not able to display correctly <video> nodes with a height < 40.
          // In that case the controls are not displayed.
          if (videoEl.getAttribute('height') && videoEl.getAttribute('height') < 40) {
            videoEl.setAttribute('height', '40');
          }

          // Always show controls
          videoEl.setAttribute('controls', '40');

          if (env.nopic || env.novid || env.nodet) {
            DU.deleteNode(videoEl);
            return;
          }

          if (posterUrl) { videoEl.setAttribute('poster', newVideoPosterUrl); }
          videoEl.removeAttribute('resource');

          if (!srcCache.hasOwnProperty(videoPosterUrl)) {
            srcCache[videoPosterUrl] = true;
            downloadFileQueue.push(videoPosterUrl);
          }

          function byWidthXHeight(a, b) {
            // If there is no width/height, it counts as zero, probably best?
            // Sometimes (pure audio) there will only be one item
            // Sometimes (pure audio) there won't be width/height
            const aWidth = Number(a.getAttribute('data-file-width') || a.getAttribute('data-width') || 0);
            const aHeight = Number(a.getAttribute('data-file-height') || a.getAttribute('data-height') || 0);
            const bWidth = Number(b.getAttribute('data-file-width') || b.getAttribute('data-width') || 0);
            const bHeight = Number(b.getAttribute('data-file-height') || b.getAttribute('data-height') || 0);

            const aVal = aWidth * aHeight;
            const bVal = bWidth * bHeight;
            return aVal > bVal ? 1 : -1;
          }

          videoSources = videoSources.sort(byWidthXHeight);

          const sourcesToRemove = videoSources.slice(1); // All but first

          sourcesToRemove.forEach(DU.deleteNode);

          const sourceEl = videoSources[0]; // Use first source (smallest resolution)
          const sourceUrl = U.getFullUrl(webUrlHost, sourceEl.getAttribute('src'));
          const newUrl = getMediaUrl(sourceUrl);

          if (!newUrl) {
            DU.deleteNode(sourceEl);
            return;
          }

          /* Download content, but avoid duplicate calls */
          if (!srcCache.hasOwnProperty(sourceUrl)) {
            srcCache[sourceUrl] = true;
            downloadFileQueue.push(sourceUrl);
          }

          sourceEl.setAttribute('src', newUrl);
        });

        // tslint:disable-next-line:prefer-for-of
        for (let i = 0; i < imgs.length; i += 1) {
          const img = imgs[i];
          const imageNodeClass = img.getAttribute('class') || '';

          if (
            (!env.nopic
              || imageNodeClass.search('mwe-math-fallback-image-inline') >= 0
              || img.getAttribute('typeof') === 'mw:Extension/math')
            && img.getAttribute('src')
            && img.getAttribute('src').indexOf('./Special:FilePath/') !== 0
          ) {
            /* Remove image link */
            const linkNode = img.parentNode;
            if (linkNode.tagName === 'A') {
              /* Check if the target is mirrored */
              const href = linkNode.getAttribute('href') || '';
              const title = mw.extractPageTitleFromHref(href);
              const keepLink = title && isMirrored(title);

              /* Under certain condition it seems that this is possible
                               * to have parentNode == undefined, in this case this
                               * seems preferable to remove the whole link+content than
                               * keeping a wrong link. See for example this url
                               * http://parsoid.wmflabs.org/ko/%EC%9D%B4%ED%9C%98%EC%86%8C */
              if (!keepLink) {
                if (linkNode.parentNode) {
                  linkNode.parentNode.replaceChild(img, linkNode);
                } else {
                  DU.deleteNode(img);
                }
              }
            }

            /* Rewrite image src attribute */
            if (img) {
              const src = U.getFullUrl(webUrlHost, img.getAttribute('src'));
              const newSrc = getMediaUrl(src);

              if (newSrc) {
                /* Download image, but avoid duplicate calls */
                if (!srcCache.hasOwnProperty(src)) {
                  srcCache[src] = true;
                  downloadFileQueue.push(src);
                }

                /* Change image source attribute to point to the local image */
                img.setAttribute('src', newSrc);

                /* Remove useless 'resource' attribute */
                img.removeAttribute('resource');

                /* Remove srcset */
                img.removeAttribute('srcset');
              } else {
                DU.deleteNode(img);
              }
            }
          } else {
            DU.deleteNode(img);
          }
        }

        /* Improve image frames */
        const figures = parsoidDoc.getElementsByTagName('figure');
        const spans = parsoidDoc.querySelectorAll('span[typeof=mw:Image/Frameless]');
        const imageNodes = Array.prototype.slice.call(figures).concat(Array.prototype.slice.call(spans));
        // tslint:disable-next-line:prefer-for-of
        for (let i = 0; i < imageNodes.length; i += 1) {
          const imageNode = imageNodes[i];
          let image;
          const numImages = imageNode.getElementsByTagName('img').length;
          const numVideos = imageNode.getElementsByTagName('video').length;
          if (numImages) {
            image = imageNode.getElementsByTagName('img')[0];
          } else if (numVideos) {
            image = imageNode.getElementsByTagName('video')[0];
          }
          const isStillLinked = image && image.parentNode && image.parentNode.tagName === 'A';

          if (!env.nopic && imageNode && image) {
            const imageNodeClass = imageNode.getAttribute('class') || ''; // imageNodeClass already defined
            const imageNodeTypeof = imageNode.getAttribute('typeof') || '';

            const descriptions = imageNode.getElementsByTagName('figcaption');
            const description = descriptions.length > 0 ? descriptions[0] : undefined;
            const imageWidth = parseInt(image.getAttribute('width'), 10);

            let thumbDiv = parsoidDoc.createElement('div');
            thumbDiv.setAttribute('class', 'thumb');
            if (imageNodeClass.search('mw-halign-right') >= 0) {
              DU.appendToAttr(thumbDiv, 'class', 'tright');
            } else if (imageNodeClass.search('mw-halign-left') >= 0) {
              DU.appendToAttr(thumbDiv, 'class', 'tleft');
            } else if (imageNodeClass.search('mw-halign-center') >= 0) {
              DU.appendToAttr(thumbDiv, 'class', 'tnone');
              const centerDiv = parsoidDoc.createElement('center');
              centerDiv.appendChild(thumbDiv);
              thumbDiv = centerDiv;
            } else {
              const revAutoAlign = env.ltr ? 'right' : 'left';
              DU.appendToAttr(thumbDiv, 'class', `t${revAutoAlign}`);
            }

            const thumbinnerDiv = parsoidDoc.createElement('div');
            thumbinnerDiv.setAttribute('class', 'thumbinner');
            thumbinnerDiv.setAttribute('style', `width:${imageWidth + 2}px`);

            const thumbcaptionDiv = parsoidDoc.createElement('div');
            thumbcaptionDiv.setAttribute('class', 'thumbcaption');
            const autoAlign = env.ltr ? 'left' : 'right';
            thumbcaptionDiv.setAttribute('style', `text-align: ${autoAlign}`);
            if (description) {
              thumbcaptionDiv.innerHTML = description.innerHTML;
            }

            thumbinnerDiv.appendChild(isStillLinked ? image.parentNode : image);
            thumbinnerDiv.appendChild(thumbcaptionDiv);
            thumbDiv.appendChild(thumbinnerDiv);

            imageNode.parentNode.replaceChild(thumbDiv, imageNode);
          } else {
            DU.deleteNode(imageNode);
          }
        }

        finished(null, parsoidDoc, articleId);
      }

      function rewriteUrls(parsoidDoc, articleId, finished) {
        /* Go through all links */
        const as = parsoidDoc.getElementsByTagName('a');
        const areas = parsoidDoc.getElementsByTagName('area');
        const linkNodes = Array.prototype.slice.call(as).concat(Array.prototype.slice.call(areas));

        function removeLinksToUnmirroredArticles(linkNode, href, cb) {
          const title = mw.extractPageTitleFromHref(href);
          if (!title) {
            setImmediate(() => cb());
            return;
          }

          if (isMirrored(title)) {
            /* Deal with local anchor */
            const localAnchor = href.lastIndexOf('#') === -1 ? '' : href.substr(href.lastIndexOf('#'));
            linkNode.setAttribute('href', env.getArticleUrl(title) + localAnchor);
            setImmediate(() => cb());
          } else {
            redis.processRedirectIfExists(title, (res) => {
              if (res) {
                linkNode.setAttribute('href', env.getArticleUrl(title));
              } else {
                U.migrateChildren(linkNode, linkNode.parentNode, linkNode);
                linkNode.parentNode.removeChild(linkNode);
              }
              setImmediate(() => cb());
            });
          }
        }

        function rewriteUrl(linkNode, finished) {
          const rel = linkNode.getAttribute('rel');
          let href = linkNode.getAttribute('href') || '';

          if (!href) {
            DU.deleteNode(linkNode);
            setImmediate(() => finished());
          } else if (href.substring(0, 1) === '#') {
            setImmediate(() => finished());
          } else {
            /* Deal with custom geo. URL replacement, for example:
             * http://maps.wikivoyage-ev.org/w/poimap2.php?lat=44.5044943&lon=34.1969633&zoom=15&layer=M&lang=ru&name=%D0%9C%D0%B0%D1%81%D1%81%D0%B0%D0%BD%D0%B4%D1%80%D0%B0
             * http://tools.wmflabs.org/geohack/geohack.php?language=fr&pagename=Tour_Eiffel&params=48.85825_N_2.2945_E_type:landmark_region:fr
             */
            if (rel !== 'mw:WikiLink') {
              let lat;
              let lon;
              if (/poimap2\.php/i.test(href)) {
                const hrefQuery = urlParser.parse(href, true).query;
                lat = parseFloat(hrefQuery.lat as string);
                lon = parseFloat(hrefQuery.lon as string);
              } else if (/geohack\.php/i.test(href)) {
                let { params } = urlParser.parse(href, true).query;

                /* "params" might be an array, try to detect the geo localization one */
                if (params instanceof Array) {
                  let i = 0;
                  while (params[i] && isNaN(+params[i][0])) {
                    i += 1;
                  }
                  params = params[i];
                }

                if (params) {
                  // see https://bitbucket.org/magnusmanske/geohack/src public_html geo_param.php
                  const pieces = params.toUpperCase().split('_');
                  const semiPieces = pieces.length > 0 ? pieces[0].split(';') : undefined;
                  if (semiPieces && semiPieces.length === 2) {
                    [lat, lon] = semiPieces;
                  } else {
                    const factors = [1, 60, 3600];
                    let offs = 0;

                    const deg = (hemiHash) => {
                      let out = 0;
                      let hemiSign = 0;
                      for (let i = 0; i < 4 && i + offs < pieces.length; i += 1) {
                        const v = pieces[i + offs];
                        hemiSign = hemiHash[v];
                        if (hemiSign) {
                          offs = i + 1;
                          break;
                        }
                        out += +v / factors[i];
                      }
                      return out * hemiSign;
                    };

                    lat = deg({ N: 1, S: -1 });
                    lon = deg({ E: 1, W: -1, O: 1 });
                  }
                }
              } else if (/Special:Map/i.test(href)) {
                const parts = href.split('/');
                lat = parts[4];
                lon = parts[5];
              } else if (rel === 'mw:MediaLink') {
                if (!env.nopdf && /\.pdf/i.test(href)) {
                  try {
                    linkNode.setAttribute('href', getMediaUrl(href));
                    downloadFileQueue.push(href);
                  } catch (err) {
                    logger.warn('Error parsing url:', err);
                    DU.deleteNode(linkNode);
                  }
                }
              }

              if (!isNaN(lat) && !isNaN(lon)) {
                href = `geo:${lat},${lon}`;
                linkNode.setAttribute('href', href);
              }
            }

            if (rel) { // This is Parsoid HTML
              /* Add 'external' class to interwiki links */
              if (rel === 'mw:WikiLink/Interwiki') {
                DU.appendToAttr(linkNode, 'class', 'external');
              }

              /* Check if the link is "valid" */
              if (!href) {
                return finished({ message: `No href attribute in the following code, in article ${articleId}\n${linkNode.outerHTML}` });
              }

              /* Rewrite external links starting with // */
              if (rel.substring(0, 10) === 'mw:ExtLink' || rel === 'nofollow') {
                if (href.substring(0, 1) === '/') {
                  linkNode.setAttribute('href', U.getFullUrl(webUrlHost, href));
                } else if (href.substring(0, 2) === './') {
                  U.migrateChildren(linkNode, linkNode.parentNode, linkNode);
                  linkNode.parentNode.removeChild(linkNode);
                }
                setImmediate(() => finished());
              } else if (rel === 'mw:WikiLink' || rel === 'mw:referencedBy') {
                removeLinksToUnmirroredArticles(linkNode, href, finished);
              } else {
                setImmediate(() => finished());
              }
            } else { // This is MediaWiki HTML
              removeLinksToUnmirroredArticles(linkNode, href, finished);
            }
          }
        }

        async.eachLimit(linkNodes, speed, rewriteUrl, (error) => {
          finished(error && { message: `Problem rewriting urls`, error }, parsoidDoc, articleId);
        });
      }

      function applyOtherTreatments(parsoidDoc, articleId, finished) {
        const filtersConfig = config.filters;

        /* Don't need <link> and <input> tags */
        const nodesToDelete: Array<{ class?: string, tag?: string, filter?: (n) => boolean }> = [{ tag: 'link' }, { tag: 'input' }];

        /* Remove "map" tags if necessary */
        if (env.nopic) {
          nodesToDelete.push({ tag: 'map' });
        }

        /* Remove useless DOM nodes without children */
        function emptyChildFilter(n) {
          return !n.innerHTML;
        }
        nodesToDelete.push({ tag: 'li', filter: emptyChildFilter });
        nodesToDelete.push({ tag: 'span', filter: emptyChildFilter });

        /* Remove gallery boxes if pics need stripping of if it doesn't have thumbs */
        nodesToDelete.push({
          class: 'gallerybox',
          filter(n) {
            return !n.getElementsByTagName('img').length
              && !n.getElementsByTagName('audio').length
              && !n.getElementsByTagName('video').length;
          },
        });
        nodesToDelete.push({
          class: 'gallery',
          filter(n) {
            return !n.getElementsByClassName('gallerybox').length;
          },
        });

        /* Remove element with black listed CSS classes */
        filtersConfig.cssClassBlackList.forEach((classname) => {
          nodesToDelete.push({ class: classname });
        });

        if (env.nodet) {
          filtersConfig.nodetCssClassBlackList.forEach((classname) => {
            nodesToDelete.push({ class: classname });
          });
        }

        /* Remove element with black listed CSS classes and no link */
        filtersConfig.cssClassBlackListIfNoLink.forEach((classname) => {
          nodesToDelete.push({
            class: classname,
            filter(n) {
              return n.getElementsByTagName('a').length === 0;
            },
          });
        });

        /* Delete them all */
        nodesToDelete.forEach((t) => {
          let nodes;
          if (t.tag) {
            nodes = parsoidDoc.getElementsByTagName(t.tag);
          } else if (t.class) {
            nodes = parsoidDoc.getElementsByClassName(t.class);
          } else {
            return; /* throw error? */
          }

          const f = t.filter;
          // tslint:disable-next-line:prefer-for-of
          for (let i = 0; i < nodes.length; i += 1) {
            if (!f || f(nodes[i])) {
              DU.deleteNode(nodes[i]);
            }
          }
        });

        /* Go through all reference calls */
        const spans = parsoidDoc.getElementsByTagName('span');
        // tslint:disable-next-line:prefer-for-of
        for (let i = 0; i < spans.length; i += 1) {
          const span = spans[i];
          const rel = span.getAttribute('rel');
          if (rel === 'dc:references') {
            const sup = parsoidDoc.createElement('sup');
            if (span.innerHTML) {
              sup.id = span.id;
              sup.innerHTML = span.innerHTML;
              span.parentNode.replaceChild(sup, span);
            } else {
              DU.deleteNode(span);
            }
          }
        }

        /* Remove element with id in the blacklist */
        filtersConfig.idBlackList.forEach((id) => {
          const node = parsoidDoc.getElementById(id);
          if (node) {
            DU.deleteNode(node);
          }
        });

        /* Force display of element with that CSS class */
        filtersConfig.cssClassDisplayList.map((classname) => {
          const nodes = parsoidDoc.getElementsByClassName(classname);
          // tslint:disable-next-line:prefer-for-of
          for (let i = 0; i < nodes.length; i += 1) {
            nodes[i].style.removeProperty('display');
          }
        });

        /* Remove empty paragraphs */
        if (!keepEmptyParagraphs) {
          for (let level = 5; level > 0; level--) {
            const paragraphNodes = parsoidDoc.getElementsByTagName(`h${level}`);
            // tslint:disable-next-line:prefer-for-of
            for (let i = 0; i < paragraphNodes.length; i += 1) {
              const paragraphNode = paragraphNodes[i];
              const nextElementNode = DU.nextElementSibling(paragraphNode);

              /* No nodes */
              if (!nextElementNode) {
                DU.deleteNode(paragraphNode);
              } else {
                /* Delete if nextElementNode is a paragraph with <= level */
                const nextElementNodeTag = nextElementNode.tagName.toLowerCase();
                if (
                  nextElementNodeTag.length > 1
                  && nextElementNodeTag[0] === 'h'
                  && !isNaN(nextElementNodeTag[1])
                  && nextElementNodeTag[1] <= level
                ) {
                  DU.deleteNode(paragraphNode);
                }
              }
            }
          }
        }

        /* Clean the DOM of all uncessary code */
        const allNodes = parsoidDoc.getElementsByTagName('*');
        // tslint:disable-next-line:prefer-for-of
        for (let i = 0; i < allNodes.length; i += 1) {
          const node = allNodes[i];
          node.removeAttribute('data-parsoid');
          node.removeAttribute('typeof');
          node.removeAttribute('about');
          node.removeAttribute('data-mw');

          if (node.getAttribute('rel') && node.getAttribute('rel').substr(0, 3) === 'mw:') {
            node.removeAttribute('rel');
          }

          /* Remove a few css calls */
          filtersConfig.cssClassCallsBlackList.map((classname) => {
            if (node.getAttribute('class')) {
              node.setAttribute('class', node.getAttribute('class').replace(classname, ''));
            }
          });
        }

        finished(null, parsoidDoc, articleId);
      }

      function setFooter(parsoidDoc, articleId, finished) {
        const htmlTemplateDoc = domino.createDocument(
          htmlTemplateCode
            .replace('__ARTICLE_CONFIGVARS_LIST__', jsConfigVars !== '' ? genHeaderScript('jsConfigVars') : '')
            .replace(
              '__ARTICLE_JS_LIST__',
              jsDependenciesList.length !== 0
                ? jsDependenciesList.map((oneJsDep) => genHeaderScript(oneJsDep)).join('\n')
                : '',
            )
            .replace(
              '__ARTICLE_CSS_LIST__',
              styleDependenciesList.length !== 0
                ? styleDependenciesList.map((oneCssDep) => genHeaderCSSLink(oneCssDep)).join('\n')
                : '',
            ),
        );

        /* Create final document by merging template and parsoid documents */
        htmlTemplateDoc.getElementById('mw-content-text').style.setProperty('direction', env.ltr ? 'ltr' : 'rtl');
        htmlTemplateDoc.getElementById('mw-content-text').innerHTML = parsoidDoc.getElementsByTagName('body')[
          0
        ].innerHTML;

        /* Title */
        htmlTemplateDoc.getElementsByTagName('title')[0].innerHTML = htmlTemplateDoc.getElementById('title_0')
          ? htmlTemplateDoc.getElementById('title_0').textContent
          : articleId.replace(/_/g, ' ');
        DU.deleteNode(htmlTemplateDoc.getElementById('titleHeading'));

        /* Subpage */
        if (isSubpage(articleId) && zim.mainPageId !== articleId) {
          const headingNode = htmlTemplateDoc.getElementById('mw-content-text');
          const subpagesNode = htmlTemplateDoc.createElement('span');
          const parents = articleId.split('/');
          parents.pop();
          let subpages = '';
          let parentPath = '';
          parents.map((parent) => {
            const label = parent.replace(/_/g, ' ');
            const isParentMirrored = isMirrored(parentPath + parent);
            subpages
              += `&lt; ${
              isParentMirrored
                ? `<a href="${env.getArticleUrl(parentPath + parent)}" title="${label}">`
                : ''
              }${label
              }${isParentMirrored ? '</a> ' : ' '}`;
            parentPath += `${parent}/`;
          });
          subpagesNode.innerHTML = subpages;
          subpagesNode.setAttribute('class', 'subpages');
          headingNode.parentNode.insertBefore(subpagesNode, headingNode);
        }

        /* Set footer */
        const div = htmlTemplateDoc.createElement('div');
        const oldId = articleIds[articleId];
        redis.getArticle(articleId, (error, detailsJson) => {
          if (error) {
            finished({ message: `Unable to get the details from redis for article ${articleId}`, error });
          } else {
            /* Is seems that sporadically this goes wrong */
            const details = JSON.parse(detailsJson);

            /* Revision date */
            const timestamp = details.t;
            const date = new Date(timestamp * 1000);
            div.innerHTML = footerTemplate({
              articleId: encodeURIComponent(articleId),
              webUrl: mw.webUrl,
              creator: zim.creator,
              oldId,
              date: date.toISOString().substring(0, 10),
            });
            htmlTemplateDoc.getElementById('mw-content-text').appendChild(div);
            addNoIndexCommentToElement(div);

            /* Geo-coordinates */
            const geoCoordinates = details.g;
            if (geoCoordinates) {
              const metaNode = htmlTemplateDoc.createElement('meta');
              metaNode.name = 'geo.position';
              metaNode.content = geoCoordinates; // latitude + ';' + longitude;
              htmlTemplateDoc.getElementsByTagName('head')[0].appendChild(metaNode);
            }

            finished(null, htmlTemplateDoc, articleId);
          }
        });
      }

      function writeArticle(doc, articleId, finished) {
        logger.log(`Saving article ${articleId}...`);
        let html = doc.documentElement.outerHTML;

        if (minifyHtml) {
          html = htmlMinifier.minify(html, {
            removeComments: true,
            conservativeCollapse: true,
            collapseBooleanAttributes: true,
            removeRedundantAttributes: true,
            removeEmptyAttributes: true,
            minifyCSS: true,
          });
        }

        if (env.deflateTmpHtml) {
          zlib.deflate(html, (error, deflatedHtml) => {
            fs.writeFile(env.getArticlePath(articleId), deflatedHtml, finished);
          });
        } else {
          fs.writeFile(env.getArticlePath(articleId), html, finished);
        }
      }

      function saveArticle(articleId, finished) {
        let html = '';
        const articleApiUrl = `${mw.base}api/rest_v1/page/mobile-sections/${encodeURIComponent(articleId)}`;
        logger.log(`Getting (mobile) article from ${articleApiUrl}`);
        fetch(articleApiUrl, {
          method: 'GET',
          headers: { Accept: 'application/json' },
        })
          .then((response) => response.json())
          .then((json) => {
            // set the first section (open by default)
            html += leadSectionTemplate({
              lead_display_title: json.lead.displaytitle,
              lead_section_text: json.lead.sections[0].text,
            });
<<<<<<< HEAD

            // set all other section (closed by default)
            if (!env.nodet) {
              json.remaining.sections.forEach((oneSection, i) => {
                if (i === 0 && oneSection.toclevel !== 1) { // We need at least one Top Level Section
                  html += sectionTemplate({
                    section_index: i,
                    section_id: i,
                    section_anchor: 'TopLevelSection',
                    section_line: 'Disambiguation',
                    section_text: '',
                  });
=======
        } else {
          const articleUrl = parsoidUrl
            + encodeURIComponent(articleId)
            + (parsoidUrl.indexOf('/rest') < 0 ? `${parsoidUrl.indexOf('?') < 0 ? '?' : '&'}oldid=` : '/')
            + articleIds[articleId];
          logger.info(`Getting (desktop) article from ${articleUrl}`);
          const downloadFunc = skipHtmlCache || articleId === zim.mainPageId
            ? downloader.downloadContent.bind(downloader)
            : downloadContentAndCache;
          setTimeout((url, handler) => {
            downloadFunc(url)
              .then(({ content }) => handler(content))
              .catch((err) => {
                console.error(`Failed to get article [${articleUrl}] Skipping.`, err);
                finished();
              });
          },
            downloadFileQueue.length() + optimizationQueue.length(),
            articleUrl,
            (content) => {
              let json;
              if (parsoidContentType === 'json') {
                try {
                  json = JSON.parse(content.toString());
                } catch (e) {
                  // TODO: Figure out why this is happening
                  html = content.toString();
                  logger.warn(e);
>>>>>>> cda96493
                }

                // if below is to test if we need to nest a subsections into a section
                if (oneSection.toclevel === 1) {
                  html = html.replace(`__SUB_LEVEL_SECTION_${oneSection.id - 1}__`, ''); // remove unused anchor for subsection
                  html += sectionTemplate({
                    section_index: i + 1,
                    section_id: oneSection.id,
                    section_anchor: oneSection.anchor,
                    section_line: oneSection.line,
                    section_text: oneSection.text,
                  });
                } else {
                  const replacement = subSectionTemplate({
                    section_index: i + 1,
                    section_toclevel: oneSection.toclevel + 1,
                    section_id: oneSection.id,
                    section_anchor: oneSection.anchor,
                    section_line: oneSection.line,
                    section_text: oneSection.text,
                  });
                  html = html.replace(`__SUB_LEVEL_SECTION_${oneSection.id - 1}__`, replacement);
                }
              });
            }

            html = html.replace(`__SUB_LEVEL_SECTION_${json.remaining.sections.length}__`, ''); // remove the last subcestion anchor (all other anchor are removed in the forEach)
            buildArticleFromApiData();
          })
          .catch((e) => {
            console.error(`Error handling json response from api. ${e}`);
            buildArticleFromApiData();
          });

        function buildArticleFromApiData() {
          if (html) {
            const articlePath = env.getArticlePath(articleId);
            const prepareAndSaveArticle = async.compose(
              writeArticle,
              setFooter,
              applyOtherTreatments,
              rewriteUrls,
              treatMedias,
              storeDependencies,
              parseHtml,
            );

            logger.info(`Treating and saving article ${articleId} at ${articlePath}...`);
            prepareAndSaveArticle(html, articleId, (error) => {
              if (!error) {
                logger.info(`Successfully dumped article ${articleId}`);
                finished();
              } else {
                logger.warn(`Error preparing and saving file, skipping [${articleId}]`, error);
                finished(error);
              }
            });
          } else {
            delete articleIds[articleId];
            finished();
          }
        }
      }

      logger.log('Saving articles...');
      async.eachLimit(Object.keys(articleIds), speed, saveArticle, (error) => {
        if (error) {
          reject({ message: `Fatal Error:`, error });
        } else {
          logger.log('All articles were retrieved and saved.');
          resolve();
        }
      });
    });
  }

  function addNoIndexCommentToElement(element) {
    const slices = element.parentElement.innerHTML.split(element.outerHTML);
    element.parentElement.innerHTML = `${slices[0]}<!--htdig_noindex-->${element.outerHTML}<!--/htdig_noindex-->${slices[1]}`;
  }

  function isMirrored(id) {
    if (!zim.articleList && id && id.indexOf(':') >= 0) {
      const namespace = mw.namespaces[id.substring(0, id.indexOf(':')).replace(/ /g, mw.spaceDelimiter)];
      if (namespace !== undefined) {
        return namespace.isContent;
      }
    }
    return id in articleIds;
  }

  function isSubpage(id) {
    if (id && id.indexOf('/') >= 0) {
      let namespace = id.indexOf(':') >= 0 ? id.substring(0, id.indexOf(':')).replace(/ /g, mw.spaceDelimiter) : '';
      namespace = mw.namespaces[namespace]; // namespace already defined
      if (namespace !== undefined) {
        return namespace.allowedSubpages;
      }
    }
    return false;
  }

  /* Grab and concatenate stylesheet files */
  function saveStylesheet() {
    return new Promise((resolve, reject) => {
      logger.log('Dumping stylesheets...');
      const urlCache = {};
      const stylePath = `${env.htmlRootPath}${dirs.style}/style.css`;

      /* Remove if exists */
      fs.unlink(stylePath, () => null);

      /* Take care to download medias */
      const downloadCSSFileQueue = async.queue((data: any, finished) => {
        downloader.downloadMediaFile(data.url, data.path, true, optimizationQueue, finished);
      }, speed);

      /* Take care to download CSS files */
      const downloadCSSQueue = async.queue(async (link: any, finished) => {
        try {
          /* link might be a 'link' DOM node or an URL */
          const cssUrl = typeof link === 'object' ? U.getFullUrl(webUrlHost, link.getAttribute('href')) : link;
          const linkMedia = typeof link === 'object' ? link.getAttribute('media') : null;

          if (cssUrl) {
            const cssUrlRegexp = new RegExp('url\\([\'"]{0,1}(.+?)[\'"]{0,1}\\)', 'gi');

            logger.info(`Downloading CSS from ${decodeURI(cssUrl)}`);
            const { content } = await downloader.downloadContent(cssUrl);
            const body = content.toString();

            let rewrittenCss = `\n/* start ${cssUrl} */\n\n`;
            rewrittenCss += linkMedia ? `@media ${linkMedia}  {\n` : '\n';
            rewrittenCss += `${body}\n`;
            rewrittenCss += linkMedia ? `} /* @media ${linkMedia} */\n` : '\n';
            rewrittenCss += `\n/* end   ${cssUrl} */\n`;

            /* Downloading CSS dependencies */
            let match;
            // tslint:disable-next-line:no-conditional-assignment
            while ((match = cssUrlRegexp.exec(body))) {
              let url = match[1];

              /* Avoid 'data', so no url dependency */
              if (!url.match('^data')) {
                const filePathname = urlParser.parse(url, false, true).pathname;
                if (filePathname) {
                  const filename = pathParser.basename(filePathname);

                  /* Rewrite the CSS */
                  rewrittenCss = rewrittenCss.replace(url, filename);

                  /* Need a rewrite if url doesn't include protocol */
                  url = U.getFullUrl(webUrlHost, url, cssUrl);
                  url = url.indexOf('%') < 0 ? encodeURI(url) : url;

                  /* Download CSS dependency, but avoid duplicate calls */
                  if (!urlCache.hasOwnProperty(url) && filename) {
                    urlCache[url] = true;
                    downloadCSSFileQueue.push({ url, path: env.htmlRootPath + dirs.style + '/' + filename });
                  }
                } else {
                  logger.warn(`Skipping CSS [url(${url})] because the pathname could not be found [${filePathname}]`);
                }
              }
            }

            fs.appendFileSync(stylePath, rewrittenCss);
            finished();
          } else {
            finished();
          }
        } catch (err) {
          finished(err);
        }
      }, speed);

      /* Load main page to see which CSS files are needed */
      downloadContentAndCache(mw.webUrl)
        .then(({ content }) => {
          const html = content.toString();
          const doc = domino.createDocument(html);
          const links = doc.getElementsByTagName('link');

          /* Go through all CSS links */
          // tslint:disable-next-line:prefer-for-of
          for (let i = 0; i < links.length; i += 1) {
            const link = links[i];
            if (link.getAttribute('rel') === 'stylesheet') {
              downloadCSSQueue.push(link);
            }
          }

          /* Push Mediawiki:Offline.css ( at the end) */
          const offlineCssUrl = `${mw.webUrl}Mediawiki:offline.css?action=raw`;
          downloader.registerOptionalUrl(offlineCssUrl);
          downloadCSSQueue.push(offlineCssUrl);

          /* Set the drain method to be called one time everything is done */
          downloadCSSQueue.drain = function drain(error) {
            if (error) {
              return reject({ message: `Error in CSS dependencies`, error });
            }
            const drainBackup = downloadCSSQueue.drain;
            downloadCSSFileQueue.drain = function downloadCSSFileQueueDrain(error) {
              if (error) {
                reject({ message: `Error in CSS medias`, error });
              } else {
                downloadCSSQueue.drain = drainBackup;
                resolve();
              }
            } as any;
            downloadCSSFileQueue.push('');
          } as any;
          downloadCSSQueue.push('');
        });
    });
  }

  function getArticleIds(redirectQueue) {
    function drainRedirectQueue(redirectQueue) {
      return new Promise((resolve, reject) => {
        redirectQueue.drain = function drain(error) {
          if (error) {
            reject(`Unable to retrieve redirects for an article: ${error}`);
          } else {
            logger.log('All redirect ids retrieve successfuly.');
            resolve();
          }
        } as any;
        redirectQueue.push('');
      });
    }

    /* Parse article list given by API */
    function parseAPIResponse(body) {
      let next = '';
      const json = JSON.parse(body);
      const entries = json.query && json.query.pages;

      if (entries) {
        const redirectQueueValues = [];
        const details = {};
        Object.keys(entries).map((key) => {
          const entry = entries[key];
          entry.title = entry.title.replace(/ /g, mw.spaceDelimiter);

          if ('missing' in entry) {
            logger.warn(`Article ${entry.title} is not available on this wiki.`);
            delete articleIds[entry.title];
          } else {
            redirectQueueValues.push(entry.title);

            if (entry.revisions) {
              /* Get last revision id */
              articleIds[entry.title] = entry.revisions[0].revid;

              /* Get last revision id timestamp */
              const articleDetails: { t: number, g?: string } = { t: new Date(entry.revisions[0].timestamp).getTime() / 1000 };

              /* Get article geo coordinates */
              if (entry.coordinates) {
                articleDetails.g = `${entry.coordinates[0].lat};${entry.coordinates[0].lon}`;
              }

              /* Save as JSON string */
              details[entry.title] = JSON.stringify(articleDetails);
            } else if (entry.pageid) {
              logger.warn(`Unable to get revisions for ${entry.title}, but entry exists in the database. Article was probably deleted meanwhile.`);
              delete articleIds[entry.title];
            } else {
              throw new Error(`Unable to get revisions for ${entry.title}\nJSON was ${body}`);
            }
          }
        });

        if (redirectQueueValues.length) { redirectQueue.push(redirectQueueValues); }
        redis.saveArticles(details);
      }

      /* Get continue parameters from 'query-continue',
       * unfortunately old MW version does not use the same way
       * than recent */
      const continueHash = json['query-continue'] && json['query-continue'].allpages;
      if (continueHash) {
        Object.keys(continueHash).forEach((key) => {
          next += `&${key}=${encodeURIComponent(continueHash[key])}`;
        });
      }

      return next;
    }

    function getArticleIdsForLine(redirectQueue, line) {
      return new Promise((resolve, reject) => {
        if (line) {
          const title = line.replace(/ /g, mw.spaceDelimiter).replace('\r', '');
          const f = () => {
            downloader.downloadContent.bind(downloader)(mw.articleQueryUrl(title))
              .then(({ content }) => {
                const body = content.toString();
                if (body && body.length > 1) {
                  parseAPIResponse(body);
                }
                setTimeout(resolve, redirectQueue.length());
              })
              .catch(reject);
          };
          setTimeout(
            f,
            redirectQueue.length() > 30000 ? redirectQueue.length() - 30000 : 0,
          );
        } else {
          resolve();
        }
      });
    }

    /* Get ids from file */
    function getArticleIdsForFile() {
      return new Promise((resolve, reject) => {
        let lines;
        try {
          lines = fs.readFileSync(zim.articleList).toString().split('\n');
        } catch (error) {
          reject(`Unable to open article list file: ${error}`);
        }

        async.eachLimit(
          lines,
          speed,
          (line, finish) => getArticleIdsForLine(redirectQueue, line).then(() => finish(), (err) => finish(err)),
          (error) => {
            if (error) {
              reject({ message: `Unable to get all article ids for a file`, error });
            } else {
              logger.log('List of article ids to mirror completed');
              drainRedirectQueue(redirectQueue).then(resolve, reject);
            }
          },
        );
      });
    }

    /* Get ids from Mediawiki API */
    function getArticleIdsForNamespace(namespace, finished) {
      let next = '';

      async.doWhilst(
        (finished) => {
          logger.log(
            `Getting article ids for namespace "${namespace}" ${next !== '' ? ` (from ${namespace ? `${namespace}:` : ''}${next.split('=')[1]})` : ''
            }...`,
          );
          const url = mw.pageGeneratorQueryUrl(namespace, next);
          const dc = downloader.downloadContent.bind(downloader);
          setTimeout((url, handler) => {
            dc(url)
              .then(({ content }) => handler(content))
              .catch((err) => finished(err));
          },
            redirectQueue.length() > 30000 ? redirectQueue.length() - 30000 : 0,
            url,
            (content) => {
              const body = content.toString();
              if (body && body.length > 1) {
                next = parseAPIResponse(body);
                finished();
              } else {
                next = '';
                finished({ message: `Error by retrieving ${url}` });
              }
            });
        },
        () => next as any,
        (error) => {
          if (!error) {
            logger.log(`List of article ids to mirror completed for namespace "${namespace}"`);
          }
          finished(error && { message: `Unable to download article ids`, error });
        },
      );
    }

    function getArticleIdsForNamespaces() {
      return new Promise((resolve, reject) => {
        async.eachLimit(mw.namespacesToMirror, mw.namespacesToMirror.length, getArticleIdsForNamespace, (error) => {
          if (error) {
            reject(`Unable to get all article ids for in a namespace: ${error}`);
          } else {
            logger.log('All articles ids (but without redirect ids) for all namespaces were successfuly retrieved.');
            drainRedirectQueue(redirectQueue).then(resolve, reject);
          }
        });
      });
    }

    /* Get list of article ids */
    return doSeries([
      () => getArticleIdsForLine(redirectQueue, zim.mainPageId),
      () => {
        if (zim.articleList) {
          return getArticleIdsForFile();
        } else {
          return getArticleIdsForNamespaces();
        }
      },
      () => {
        if (!zim.articleList && !isMirrored(zim.mainPageId)) {
          return getArticleIdsForLine(redirectQueue, zim.mainPageId);
        } else {
          return Promise.resolve();
        }
      },
    ]);
  }

  /* Multiple developer friendly functions */
  function downloadContentAndCache(url): Promise<{ content: any, responseHeaders: any }> {
    return new Promise((resolve, reject) => {
      const cachePath = zim.cacheDirectory + crypto.createHash('sha1').update(url).digest('hex').substr(0, 20);
      const cacheHeadersPath = `${cachePath}.h`;

      async.series(
        [
          (finished) => {
            fs.readFile(cachePath, (error, data) => {
              finished(error, error ? undefined : data.toString());
            });
          },
          (finished) => {
            fs.readFile(cacheHeadersPath, (error, data) => {
              try {
                finished(error, error ? undefined : JSON.parse(data.toString()));
              } catch (error) {
                finished({ message: `Error in downloadContentAndCache() JSON parsing of ${cacheHeadersPath}`, error });
              }
            });
          },
        ],
        (error, results) => {
          if (error) {
            downloader.downloadContent(url)
              .then(({ content, responseHeaders }) => {
                logger.info(`Caching ${url} at ${cachePath}...`);
                fs.writeFile(cacheHeadersPath, JSON.stringify(responseHeaders), () => {
                  fs.writeFile(cachePath, content, () => {
                    resolve({ content, responseHeaders });
                  });
                });
              })
              .catch((err) => {
                console.warn(err);
                reject(err);
              });
          } else {
            logger.log(`Cache hit for ${url} (${cachePath})`);
            U.touch(cachePath);
            resolve({ content: results[0], responseHeaders: results[1] });
          }
        },
      );
    });
  }

  function downloadFileAndCache(url, callback) {
    if (!url) {
      callback();
      return;
    }

    const parts = mediaRegex.exec(decodeURI(url));
    const filenameBase = parts[2].length > parts[5].length
      ? parts[2]
      : parts[5] + (parts[6] || '.svg') + (parts[7] || '');
    const width = parseInt(parts[4].replace(/px-/g, ''), 10) || INFINITY_WIDTH;

    /* Check if we have already met this image during this dumping process */
    redis.getMedia(filenameBase, (error, rWidth) => {
      /* If no redis entry */
      if (error || !rWidth || rWidth < width) {
        /* Set the redis entry if necessary */
        redis.saveMedia(filenameBase, width, () => {
          const mediaPath = getMediaPath(url);
          const cachePath = `${zim.cacheDirectory}m/${crypto.createHash('sha1').update(filenameBase).digest('hex').substr(0, 20)}${pathParser.extname(urlParser.parse(url, false, true).pathname || '') || ''}`;
          const cacheHeadersPath = `${cachePath}.h`;
          let toDownload = false;

          /* Check if the file exists in the cache */
          if (fs.existsSync(cacheHeadersPath) && fs.existsSync(cachePath)) {
            let responseHeaders;
            try {
              responseHeaders = JSON.parse(fs.readFileSync(cacheHeadersPath).toString());
            } catch (err) {
              logger.warn(`Error in downloadFileAndCache() JSON parsing of ${cacheHeadersPath}`, err);
              responseHeaders = undefined;
            }

            /* If the cache file width higher than needed, use it. Otherwise download it and erase the cache */
            if (!responseHeaders || responseHeaders.width < width) {
              toDownload = true;
            } else {
              fs.symlink(cachePath, mediaPath, 'file', (error) => {
                if (error) {
                  if (error.code !== 'EEXIST') {
                    return callback({ message: `Unable to create symlink to ${mediaPath} at ${cachePath}`, error });
                  }
                  if (!skipCacheCleaning) {
                    U.touch(cachePath);
                  }
                }

                if (!skipCacheCleaning) {
                  U.touch(cacheHeadersPath);
                }
              });
              redis.deleteOrCacheMedia(responseHeaders.width === width, width, filenameBase);
              callback();
            }
          } else {
            toDownload = true;
          }

          /* Download the file if necessary */
          if (toDownload) {
            downloader.downloadMediaFile(url, cachePath, true, optimizationQueue, (error) => {
              if (error) {
                callback();
              } else {
                logger.info(`Caching ${filenameBase} at ${cachePath}...`);
                fs.symlink(cachePath, mediaPath, 'file', (error) => {
                  if (error && error.code !== 'EEXIST') {
                    return callback({ message: `Unable to create symlink to ${mediaPath} at ${cachePath}`, error });
                  }
                  fs.writeFile(cacheHeadersPath, JSON.stringify({ width }), (error) => {
                    return callback(error && { message: `Unable to write cache header at ${cacheHeadersPath}`, error });
                  });
                });
              }
            });
          } else {
            logger.info(`Cache hit for ${url}`);
          }
        });
      } else {
        /* We already have this image with a resolution equal or higher to what we need */
        callback();
      }
    });
  }

  /* Internal path/url functions */
  function getMediaBase(url, escape) {
    let root;

    const parts = mediaRegex.exec(decodeURI(url));
    if (parts) {
      root = parts[2].length > parts[5].length ? parts[2] : parts[5] + (parts[6] || '.svg') + (parts[7] || '');
    }

    if (!root) {
      logger.warn(`Unable to parse media url "${url}"`);
      return '';
    }

    function e(str: string) {
      if (typeof str === 'undefined') {
        return undefined;
      }
      return escape ? encodeURIComponent(str) : str;
    }

    const filenameFirstVariant = parts[2];
    const filenameSecondVariant = parts[5] + (parts[6] || '.svg') + (parts[7] || '');
    let filename = U.decodeURIComponent(
      filenameFirstVariant.length > filenameSecondVariant.length ? filenameFirstVariant : filenameSecondVariant,
    );

    /* Need to shorten the file due to filesystem limitations */
    if (unicodeCutter.getBinarySize(filename) > 249) {
      const ext = pathParser.extname(filename).split('.')[1] || '';
      const basename = filename.substring(0, filename.length - ext.length - 1) || '';
      filename = `${unicodeCutter.truncateToBinarySize(basename, 239 - ext.length)
        + crypto.createHash('md5').update(basename).digest('hex').substring(0, 2)}.${ext}`;
    }

    return `${dirs.media}/${e(filename)}`;
  }

  function getMediaUrl(url) {
    return getMediaBase(url, true);
  }

  function getMediaPath(url, escape?) {
    const mediaBase = getMediaBase(url, escape);
    return mediaBase ? env.htmlRootPath + mediaBase : undefined;
  }

  function saveFavicon() {
    return new Promise((resolve, reject) => {
      logger.log('Saving favicon.png...');

      function resizeFavicon(faviconPath) {
        return new Promise((resolve, reject) => {
          const cmd = `convert -thumbnail 48 "${faviconPath}" "${faviconPath}.tmp" ; mv "${faviconPath}.tmp" "${faviconPath}" `;
          exec(cmd, (error) => {
            fs.stat(faviconPath, (error, stats) => {
              optimizationQueue.push({ path: faviconPath, size: stats.size }, () => {
                if (error) {
                  reject(error);
                } else {
                  resolve();
                }
              });
            });
          }).on('error', (error) => {
            reject(error);
            // console.error(error);
          });
        });
      }

      if (customZimFavicon) {
        const faviconPath = env.htmlRootPath + 'favicon.png';
        const content = fs.readFileSync(customZimFavicon);
        fs.writeFileSync(faviconPath, content);
        return resizeFavicon(faviconPath);
      } else {
        downloader.downloadContent(mw.siteInfoUrl())
          .then(({ content }) => {
            const body = content.toString();
            const entries = JSON.parse(body).query.general;
            if (!entries.logo) {
              return reject(`********\nNo site Logo Url. Expected a string, but got [${entries.logo}].\n\nPlease try specifying a customZimFavicon (--customZimFavicon=./path/to/your/file.ico)\n********`);
            }

            const parsedUrl = urlParser.parse(entries.logo);
            const ext = parsedUrl.pathname.split('.').slice(-1)[0];
            const faviconPath = env.htmlRootPath + `favicon.${ext}`;
            const faviconFinalPath = env.htmlRootPath + `favicon.png`;
            const logoUrl = parsedUrl.protocol ? entries.logo : 'http:' + entries.logo;
            downloader.downloadMediaFile(logoUrl, faviconPath, true, optimizationQueue, async () => {
              if (ext !== 'png') {
                console.info(`Original favicon is not a PNG ([${ext}]). Converting it to PNG`);
                await new Promise((resolve, reject) => {
                  exec(`convert ${faviconPath} ${faviconFinalPath}`, (err) => {
                    if (err) {
                      reject(err);
                    } else {
                      resolve();
                    }
                  });
                });
              }
              resizeFavicon(faviconFinalPath).then(resolve, reject);
            });
          })
          .catch(reject);
      }
    });
  }

  function getMainPage() {
    function writeMainPage(html) {
      const mainPagePath = `${env.htmlRootPath}index.htm`;
      if (env.deflateTmpHtml) {
        return new Promise((resolve, reject) => {
          zlib.deflate(html, (error, deflatedHtml) => {
            writeFilePromise(mainPagePath, deflatedHtml).then(resolve, reject);
          });
        });
      } else {
        return writeFilePromise(mainPagePath, html);
      }
    }

<<<<<<< HEAD
      function createMainPage() {
        logger.log('Creating main page...');
        const doc = domino.createDocument(
          htmlTemplateCode
            .replace('__ARTICLE_JS_LIST__', '')
            .replace('__ARTICLE_CSS_LIST__', '')
            .replace('__ARTICLE_CONFIGVARS_LIST__', ''),
        );
        doc.getElementById('titleHeading').innerHTML = 'Summary';
        doc.getElementsByTagName('title')[0].innerHTML = 'Summary';
=======
    function createMainPage() {
      logger.log('Creating main page...');
      const doc = domino.createDocument(
        (zim.mobileLayout ? htmlMobileTemplateCode : htmlDesktopTemplateCode)
          .replace('__ARTICLE_JS_LIST__', '')
          .replace('__ARTICLE_CSS_LIST__', '')
          .replace('__ARTICLE_CONFIGVARS_LIST__', ''),
      );
      doc.getElementById('titleHeading').innerHTML = 'Summary';
      doc.getElementsByTagName('title')[0].innerHTML = 'Summary';
>>>>>>> cda96493

      let html = '<ul>\n';
      Object.keys(articleIds).sort().forEach((articleId) => {
        html += `<li><a href="${env.getArticleBase(articleId, true)}">${articleId.replace(/_/g, ' ')}<a></li>\n`;
      });
      html += '</ul>\n';
      doc.getElementById('mw-content-text').innerHTML = html;

      /* Write the static html file */
      return writeMainPage(doc.documentElement.outerHTML);
    }

    function createMainPageRedirect() {
      logger.log('Create main page redirection...');
      const html = redirectTemplate({
        title: zim.mainPageId.replace(/_/g, ' '),
        target: env.getArticleBase(zim.mainPageId, true),
      });
      return writeMainPage(html);
    }

    if (zim.mainPageId) {
      return createMainPageRedirect();
    } else {
      return createMainPage();
    }
  }

}

export {
  getParametersList,
  execute,
};<|MERGE_RESOLUTION|>--- conflicted
+++ resolved
@@ -1435,7 +1435,6 @@
               lead_display_title: json.lead.displaytitle,
               lead_section_text: json.lead.sections[0].text,
             });
-<<<<<<< HEAD
 
             // set all other section (closed by default)
             if (!env.nodet) {
@@ -1448,36 +1447,6 @@
                     section_line: 'Disambiguation',
                     section_text: '',
                   });
-=======
-        } else {
-          const articleUrl = parsoidUrl
-            + encodeURIComponent(articleId)
-            + (parsoidUrl.indexOf('/rest') < 0 ? `${parsoidUrl.indexOf('?') < 0 ? '?' : '&'}oldid=` : '/')
-            + articleIds[articleId];
-          logger.info(`Getting (desktop) article from ${articleUrl}`);
-          const downloadFunc = skipHtmlCache || articleId === zim.mainPageId
-            ? downloader.downloadContent.bind(downloader)
-            : downloadContentAndCache;
-          setTimeout((url, handler) => {
-            downloadFunc(url)
-              .then(({ content }) => handler(content))
-              .catch((err) => {
-                console.error(`Failed to get article [${articleUrl}] Skipping.`, err);
-                finished();
-              });
-          },
-            downloadFileQueue.length() + optimizationQueue.length(),
-            articleUrl,
-            (content) => {
-              let json;
-              if (parsoidContentType === 'json') {
-                try {
-                  json = JSON.parse(content.toString());
-                } catch (e) {
-                  // TODO: Figure out why this is happening
-                  html = content.toString();
-                  logger.warn(e);
->>>>>>> cda96493
                 }
 
                 // if below is to test if we need to nest a subsections into a section
@@ -2154,29 +2123,16 @@
       }
     }
 
-<<<<<<< HEAD
-      function createMainPage() {
-        logger.log('Creating main page...');
-        const doc = domino.createDocument(
-          htmlTemplateCode
-            .replace('__ARTICLE_JS_LIST__', '')
-            .replace('__ARTICLE_CSS_LIST__', '')
-            .replace('__ARTICLE_CONFIGVARS_LIST__', ''),
-        );
-        doc.getElementById('titleHeading').innerHTML = 'Summary';
-        doc.getElementsByTagName('title')[0].innerHTML = 'Summary';
-=======
     function createMainPage() {
       logger.log('Creating main page...');
       const doc = domino.createDocument(
-        (zim.mobileLayout ? htmlMobileTemplateCode : htmlDesktopTemplateCode)
+        htmlTemplateCode
           .replace('__ARTICLE_JS_LIST__', '')
           .replace('__ARTICLE_CSS_LIST__', '')
           .replace('__ARTICLE_CONFIGVARS_LIST__', ''),
       );
       doc.getElementById('titleHeading').innerHTML = 'Summary';
       doc.getElementsByTagName('title')[0].innerHTML = 'Summary';
->>>>>>> cda96493
 
       let html = '<ul>\n';
       Object.keys(articleIds).sort().forEach((articleId) => {
