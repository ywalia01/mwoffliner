--- conflicted
+++ resolved
@@ -72,20 +72,6 @@
     }
   }
 
-<<<<<<< HEAD
-  public processAllRedirects(speed, keyProcessor, errorMsg, successMsg, finished) {
-    const { logger } = this.env;
-    this.redisClient.hkeys(this.redisRedirectsDatabase, (error, keys) => {
-      if (error) {
-        throw new Error(`Unable to get redirect keys from redis: ${error}`);
-      }
-      async.eachLimit(keys, speed, keyProcessor, (err) => {
-        if (err) {
-          throw new Error(`${errorMsg}: ${err}`);
-        }
-        logger.log(successMsg);
-        finished();
-=======
   public processAllRedirects(speed, keyProcessor, errorMsg, successMsg) {
     return new Promise((resolve, reject) => {
       const { logger } = this.env;
@@ -102,7 +88,6 @@
             }
           });
         }
->>>>>>> 7450779d
       });
     });
   }
